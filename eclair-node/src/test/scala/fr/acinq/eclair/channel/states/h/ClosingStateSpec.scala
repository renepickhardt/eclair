--- conflicted
+++ resolved
@@ -6,7 +6,6 @@
 import fr.acinq.eclair.blockchain._
 import fr.acinq.eclair.channel.states.StateTestsHelperMethods
 import fr.acinq.eclair.channel.{Data, State, _}
-import fr.acinq.eclair.db.DummyDb
 import fr.acinq.eclair.wire._
 import org.junit.runner.RunWith
 import org.scalatest.junit.JUnitRunner
@@ -22,20 +21,8 @@
   type FixtureParam = Tuple7[TestFSMRef[State, Data, Channel], TestFSMRef[State, Data, Channel], TestProbe, TestProbe, TestProbe, TestProbe, List[Transaction]]
 
   override def withFixture(test: OneArgTest) = {
-<<<<<<< HEAD
-    val alice2bob = TestProbe()
-    val bob2alice = TestProbe()
-    val alice2blockchain = TestProbe()
-    val blockchainA = system.actorOf(Props(new PeerWatcher(new TestBitcoinClient())))
-    val bob2blockchain = TestProbe()
-    val relayer = TestProbe()
-    val router = TestProbe()
-    val alice: TestFSMRef[State, Data, Channel] = TestFSMRef(new Channel(alice2bob.ref, alice2blockchain.ref, router.ref, relayer.ref, new DummyDb()))
-    val bob: TestFSMRef[State, Data, Channel] = TestFSMRef(new Channel(bob2alice.ref, bob2blockchain.ref, router.ref, relayer.ref, new DummyDb()))
-=======
     val setup = init()
     import setup._
->>>>>>> b8379ed4
     within(30 seconds) {
       reachNormal(alice, bob, alice2bob, bob2alice, blockchainA, alice2blockchain, bob2blockchain)
 
