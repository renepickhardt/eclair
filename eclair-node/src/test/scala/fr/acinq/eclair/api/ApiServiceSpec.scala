/*
 * Copyright 2019 ACINQ SAS
 *
 * Licensed under the Apache License, Version 2.0 (the "License");
 * you may not use this file except in compliance with the License.
 * You may obtain a copy of the License at
 *
 *     http://www.apache.org/licenses/LICENSE-2.0
 *
 * Unless required by applicable law or agreed to in writing, software
 * distributed under the License is distributed on an "AS IS" BASIS,
 * WITHOUT WARRANTIES OR CONDITIONS OF ANY KIND, either express or implied.
 * See the License for the specific language governing permissions and
 * limitations under the License.
 */

package fr.acinq.eclair.api

import java.util.UUID

import akka.util.Timeout
import fr.acinq.bitcoin.Crypto.PublicKey
import fr.acinq.bitcoin.{Block, ByteVector32}
import fr.acinq.eclair.ApiTypes.ChannelIdentifier
import fr.acinq.eclair.FeatureSupport.{Mandatory, Optional}
import fr.acinq.eclair.Features.{ChannelRangeQueriesExtended, OptionDataLossProtect}
import fr.acinq.eclair.channel.ChannelCommandResponse
import fr.acinq.eclair.channel.ChannelCommandResponse.ChannelClosed
import fr.acinq.eclair.io.NodeURI
import fr.acinq.eclair.io.Peer.PeerInfo
import fr.acinq.eclair.payment._
import fr.acinq.eclair.payment.relay.Relayer.UsableBalance
import fr.acinq.eclair.payment.send.PaymentInitiator.SendPaymentToRouteResponse
import fr.acinq.eclair.wire.{Color, NodeAddress}
import fr.acinq.eclair.{CltvExpiryDelta, Eclair, MilliSatoshi, _}
import org.mockito.scalatest.IdiomaticMockito
import org.scalatest.matchers.should.Matchers
import org.scalatest.funsuite.AnyFunSuiteLike
import scodec.bits._
import spray.http.StatusCodes._
import spray.http.{BasicHttpCredentials, FormData, HttpResponse}
import spray.httpx.unmarshalling.Deserializer
import spray.routing.HttpService
import spray.testkit.{RouteTest, ScalatestRouteTest}

import scala.concurrent.Future
import scala.concurrent.duration._
import scala.io.Source
import scala.util.Try

class ApiServiceSpec extends AnyFunSuiteLike with ScalatestRouteTest with RouteTest with IdiomaticMockito with Matchers {

  implicit val formats = JsonSupport.json4sJacksonFormats
  implicit val serialization = JsonSupport.serialization
  implicit val unmarshaller = JsonSupport.json4sUnmarshaller[ErrorResponse]
  implicit val routeTestTimeout = RouteTestTimeout(3 seconds)

  val mockPassword = "mockPassword"

  val aliceNodeId = PublicKey(hex"03af0ed6052cf28d670665549bc86f4b721c9fdb309d40c58f5811f63966e005d0")
  val bobNodeId = PublicKey(hex"039dc0e0b1d25905e44fdf6f8e89755a5e219685840d0bc1d28d3308f9628a3585")

  implicit val errorResponseDeserializer = Deserializer.fromFunction2Converter[HttpResponse, ErrorResponse] {
    case HttpResponse(_, entity, _, _) => serialization.read[ErrorResponse](entity.asString)
    case _ => ???
  }

  class MockService(eclair: Eclair) extends Service {
    override val eclairApi: Eclair = eclair
    override val password: String = mockPassword
  }

  test("API service should handle failures correctly") {
    val service = new MockService(mock[Eclair])

    // no auth
    Post("/getinfo") ~>
      HttpService.sealRoute(service.route) ~>
      check {
        assert(handled)
        assert(status == Unauthorized)
      }

    // wrong auth
    Post("/getinfo") ~>
      addCredentials(BasicHttpCredentials("", mockPassword + "what!")) ~>
      HttpService.sealRoute(service.route) ~>
      check {
        assert(handled)
        assert(status == Unauthorized)
      }

    // correct auth but wrong URL
    Post("/mistake") ~>
      addCredentials(BasicHttpCredentials("", mockPassword)) ~>
      HttpService.sealRoute(service.route) ~>
      check {
        assert(handled)
        assert(status == NotFound)
      }

    // wrong param type
    Post("/channel", FormData(Map("channelId" -> "hey"))) ~>
      addCredentials(BasicHttpCredentials("", mockPassword)) ~>
      HttpService.sealRoute(service.route) ~>
      check {
        assert(handled)
        assert(status == BadRequest)
        val resp = responseAs[String]
        assert(resp == "The form field 'channelId' was malformed:\njava.lang.IllegalArgumentException: Invalid hexadecimal character 'h' at index 0")
      }

    // wrong params
    Post("/connect", FormData(Map("urb" -> "030bb6a5e0c6b203c7e2180fb78c7ba4bdce46126761d8201b91ddac089cdecc87@93.137.102.239:9735"))) ~>
      addCredentials(BasicHttpCredentials("", mockPassword)) ~>
      HttpService.sealRoute(service.route) ~>
      check {
        assert(handled)
        assert(status == InternalServerError)
      }
  }

  test("'peers' should ask the switchboard for current known peers") {
<<<<<<< HEAD
    val mockEclair = mock[Eclair]
    val service = new MockService(mockEclair)
    mockEclair.peersInfo()(any[Timeout]) returns Future.successful(List(
=======
    val eclair = mock[Eclair]
    val mockService = new MockService(eclair)
    eclair.peers()(any[Timeout]) returns Future.successful(List(
>>>>>>> 68dfc6cb
      PeerInfo(
        nodeId = aliceNodeId,
        state = "CONNECTED",
        address = Some(NodeAddress.fromParts("localhost", 9731).get.socketAddress),
        channels = 1),
      PeerInfo(
        nodeId = bobNodeId,
        state = "DISCONNECTED",
        address = None,
        channels = 1)))

    Post("/peers") ~>
      addCredentials(BasicHttpCredentials("", mockPassword)) ~>
      HttpService.sealRoute(service.route) ~>
      check {
        assert(handled)
        assert(status == OK)
<<<<<<< HEAD
        val response = responseAs[String]
        mockEclair.peersInfo()(any[Timeout]).wasCalled(once)
=======
        val response = entityAs[String]
        eclair.peers()(any[Timeout]).wasCalled(once)
>>>>>>> 68dfc6cb
        matchTestJson("peers", response)
      }
  }

  test("'usablebalances' asks router for current usable balances") {
    val mockEclair = mock[Eclair]
    val service = new MockService(mockEclair)

    mockEclair.usableBalances()(any[Timeout]) returns Future.successful(List(
      UsableBalance(canSend = 100000000 msat, canReceive = 20000000 msat, shortChannelId = ShortChannelId(1), remoteNodeId = aliceNodeId, isPublic = true),
      UsableBalance(canSend = 400000000 msat, canReceive = 30000000 msat, shortChannelId = ShortChannelId(2), remoteNodeId = aliceNodeId, isPublic = false)
    ))

    Post("/usablebalances") ~>
      addCredentials(BasicHttpCredentials("", mockPassword)) ~>
      HttpService.sealRoute(service.route) ~>
      check {
        assert(handled)
        assert(status == OK)
        val response = responseAs[String]
        mockEclair.usableBalances()(any[Timeout]).wasCalled(once)
        matchTestJson("usablebalances", response)
      }
  }

  test("'getinfo' response should include this node ID") {
    val mockEclair = mock[Eclair]
    val service = new MockService(mockEclair)

    mockEclair.getInfo()(any[Timeout]) returns Future.successful(GetInfoResponse(
      version = "1.0.0-SNAPSHOT-e3f1ec0",
      color = Color(0.toByte, 1.toByte, 2.toByte).toString,
      features = Features(Set(ActivatedFeature(OptionDataLossProtect, Mandatory), ActivatedFeature(ChannelRangeQueriesExtended, Optional))),
      nodeId = aliceNodeId,
      alias = "alice",
      chainHash = ByteVector32(hex"06226e46111a0b59caaf126043eb5bbf28c34f3a5e332a1fc7b2b73cf188910f"),
      network = "regtest",
      blockHeight = 9999,
      publicAddresses = NodeAddress.fromParts("localhost", 9731).get :: Nil
    ))

    Post("/getinfo") ~>
      addCredentials(BasicHttpCredentials("", mockPassword)) ~>
      HttpService.sealRoute(service.route) ~>
      check {
        assert(handled)
        assert(status == OK)
        val resp = responseAs[String]
        assert(resp.contains(aliceNodeId.toString))
        mockEclair.getInfo()(any[Timeout]).wasCalled(once)
        matchTestJson("getinfo", resp)
      }
  }

  test("'close' method should accept channelIds and shortChannelIds") {
    val shortChannelIdSerialized = "42000x27x3"
    val channelId = "56d7d6eda04d80138270c49709f1eadb5ab4939e5061309ccdacdb98ce637d0e"
    val mockEclair = mock[Eclair]
    val service = new MockService(mockEclair)
    val identifier = ByteVector32.fromValidHex(channelId)
    val response = Map[ChannelIdentifier, Either[Throwable, ChannelCommandResponse]](
      Left(ByteVector32.fromValidHex(channelId)) -> Right(ChannelCommandResponse.ChannelClosed(ByteVector32.fromValidHex(channelId))),
      Left(ByteVector32.fromValidHex(channelId).reverse) -> Left(new RuntimeException("channel not found")),
      Right(ShortChannelId(shortChannelIdSerialized)) -> Right(ChannelCommandResponse.ChannelClosed(ByteVector32.fromValidHex(channelId.reverse)))
    )
    mockEclair.close(any, any)(any[Timeout]) returns Future.successful(response)

    Post("/close", FormData(Map("shortChannelId" -> shortChannelIdSerialized))) ~>
      addCredentials(BasicHttpCredentials("", mockPassword)) ~>
      addHeader("Content-Type", "application/json") ~>
      HttpService.sealRoute(service.route) ~>
      check {
        assert(handled)
        assert(status == OK)
        val resp = responseAs[String]
        assert(resp.contains(channelId.toString))
        mockEclair.close(Right(ShortChannelId(shortChannelIdSerialized)) :: Nil, None)(any[Timeout]).wasCalled(once)
        matchTestJson("close", resp)
      }

    Post("/close", FormData(Map("channelId" -> channelId))) ~>
      addCredentials(BasicHttpCredentials("", mockPassword)) ~>
      addHeader("Content-Type", "application/json") ~>
      HttpService.sealRoute(service.route) ~>
      check {
        assert(handled)
        assert(status == OK)
        val resp = responseAs[String]
        assert(resp.contains(channelId.toString))
        mockEclair.close(Left(ByteVector32.fromValidHex(channelId)) :: Nil, None)(any[Timeout]).wasCalled(once)
        matchTestJson("close", resp)
      }
  }

  test("'connect' method should accept an URI and a triple with nodeId/host/port") {
    val remoteNodeId = PublicKey(hex"030bb6a5e0c6b203c7e2180fb78c7ba4bdce46126761d8201b91ddac089cdecc87")
    val remoteUri = NodeURI.parse("030bb6a5e0c6b203c7e2180fb78c7ba4bdce46126761d8201b91ddac089cdecc87@93.137.102.239:9735")
    val mockEclair = mock[Eclair]
    mockEclair.connect(any[Either[NodeURI, PublicKey]])(any[Timeout]) returns Future.successful("connected")
    val service = new MockService(mockEclair)

    //    Post("/connect", FormData(Map("nodeId" -> remoteNodeId.value.toHex))) ~>
    //      addCredentials(BasicHttpCredentials("", mockPassword)) ~>
    //      HttpService.sealRoute(service.route) ~>
    //      check {
    //        assert(handled)
    //        assert(responseAs[String] == "\"connected\"")
    //        assert(status == OK)
    //        mockEclair.connect(Right(remoteNodeId))(any[Timeout]).wasCalled(once)
    //      }

    Post("/connect", FormData(Map("uri" -> remoteUri.toString))) ~>
      addCredentials(BasicHttpCredentials("", mockPassword)) ~>
      HttpService.sealRoute(service.route) ~>
      check {
        assert(handled)
        assert(status == OK)
        assert(responseAs[String] == "\"connected\"")
        mockEclair.connect(Left(remoteUri))(any[Timeout]).wasCalled(once) // must account for the previous, identical, invocation
      }
  }

  test("'send' method should handle payment failures") {
    val mockEclair = mock[Eclair]
    val service = new MockService(mockEclair)
    mockEclair.send(any, any, any, any, any, any, any, any)(any[Timeout]) returns Future.failed(new IllegalArgumentException("invoice has expired"))

    val invoice = "lnbc12580n1pw2ywztpp554ganw404sh4yjkwnysgn3wjcxfcq7gtx53gxczkjr9nlpc3hzvqdq2wpskwctddyxqr4rqrzjqwryaup9lh50kkranzgcdnn2fgvx390wgj5jd07rwr3vxeje0glc7z9rtvqqwngqqqqqqqlgqqqqqeqqjqrrt8smgjvfj7sg38dwtr9kc9gg3era9k3t2hvq3cup0jvsrtrxuplevqgfhd3rzvhulgcxj97yjuj8gdx8mllwj4wzjd8gdjhpz3lpqqvk2plh"

    Post("/payinvoice", FormData(Map("invoice" -> invoice))) ~>
      addCredentials(BasicHttpCredentials("", mockPassword)) ~>
      HttpService.sealRoute(service.route) ~>
      check {
        assert(handled)
        assert(status == BadRequest)
        val resp = responseAs[String]
        assert(resp == "{\"error\":\"invoice has expired\"}")
        mockEclair.send(None, any, 1258000 msat, any, any, any, any, any)(any[Timeout]).wasCalled(once)
      }
  }

  test("'send' method should correctly forward amount parameters to EclairImpl") {
    val invoice = "lnbc12580n1pw2ywztpp554ganw404sh4yjkwnysgn3wjcxfcq7gtx53gxczkjr9nlpc3hzvqdq2wpskwctddyxqr4rqrzjqwryaup9lh50kkranzgcdnn2fgvx390wgj5jd07rwr3vxeje0glc7z9rtvqqwngqqqqqqqlgqqqqqeqqjqrrt8smgjvfj7sg38dwtr9kc9gg3era9k3t2hvq3cup0jvsrtrxuplevqgfhd3rzvhulgcxj97yjuj8gdx8mllwj4wzjd8gdjhpz3lpqqvk2plh"
    val mockEclair = mock[Eclair]
    val service = new MockService(mockEclair)

    mockEclair.send(any, any, any, any, any, any, any, any)(any[Timeout]) returns Future.successful(UUID.randomUUID())

    Post("/payinvoice", FormData(Map("invoice" -> invoice))) ~>
      addCredentials(BasicHttpCredentials("", mockPassword)) ~>
      HttpService.sealRoute(service.route) ~>
      check {
        assert(handled)
        assert(status == OK)
        mockEclair.send(None, any, 1258000 msat, any, any, any, any, any)(any[Timeout]).wasCalled(once)
      }

    Post("/payinvoice", FormData(Map("invoice" -> invoice, "amountMsat" -> "123", "feeThresholdSat" -> "112233", "maxFeePct" -> "2.34", "externalId" -> "42"))) ~>
      addCredentials(BasicHttpCredentials("", mockPassword)) ~>
      HttpService.sealRoute(service.route) ~>
      check {
        assert(handled)
        assert(status == OK)
        mockEclair.send(Some("42"), any, 123 msat, any, any, any, Some(112233 sat), Some(2.34))(any[Timeout]).wasCalled(once)
      }
  }

  test("'getreceivedinfo' method should respond HTTP 404 with a JSON encoded response if the element is not found") {
    val mockEclair = mock[Eclair]
    val service = new MockService(mockEclair)

    mockEclair.receivedInfo(any[ByteVector32])(any) returns Future.successful(None)

    Post("/getreceivedinfo", FormData(Map("paymentHash" -> ByteVector32.Zeroes.toHex))) ~>
      addCredentials(BasicHttpCredentials("", mockPassword)) ~>
      HttpService.sealRoute(service.route) ~>
      check {
        assert(handled)
        assert(status == NotFound)
        val resp = responseAs[ErrorResponse] //(JsonSupport.unmarshaller, ClassTag(classOf[ErrorResponse]))
        assert(resp == ErrorResponse("Not found"))
        mockEclair.receivedInfo(ByteVector32.Zeroes)(any[Timeout]).wasCalled(once)
      }
  }

  test("'sendtoroute' method should accept a both a json-encoded AND comma separaterd list of pubkeys") {
    val payment = SendPaymentToRouteResponse(UUID.fromString("487da196-a4dc-4b1e-92b4-3e5e905e9f3f"), UUID.fromString("2ad8c6d7-99cb-4238-8f67-89024b8eed0d"), None)
    val externalId = UUID.randomUUID().toString
    val pr = PaymentRequest(Block.LivenetGenesisBlock.hash, Some(1234 msat), ByteVector32.Zeroes, randomKey, "Some invoice")
    val expectedRoute = List(PublicKey(hex"0217eb8243c95f5a3b7d4c5682d10de354b7007eb59b6807ae407823963c7547a9"), PublicKey(hex"0242a4ae0c5bef18048fbecf995094b74bfb0f7391418d71ed394784373f41e4f3"), PublicKey(hex"026ac9fcd64fb1aa1c491fc490634dc33da41d4a17b554e0adf1b32fee88ee9f28"))
    val csvNodes = "0217eb8243c95f5a3b7d4c5682d10de354b7007eb59b6807ae407823963c7547a9, 0242a4ae0c5bef18048fbecf995094b74bfb0f7391418d71ed394784373f41e4f3, 026ac9fcd64fb1aa1c491fc490634dc33da41d4a17b554e0adf1b32fee88ee9f28"
    val jsonNodes = serialization.write(expectedRoute)
    val mockEclair = mock[Eclair]
    val service = new MockService(mockEclair)

    mockEclair.sendToRoute(any[MilliSatoshi], any[Option[MilliSatoshi]], any[Option[String]], any[Option[UUID]], any[PaymentRequest], any[CltvExpiryDelta], any[List[PublicKey]], any[Option[ByteVector32]], any[Option[MilliSatoshi]], any[Option[CltvExpiryDelta]], any[List[PublicKey]])(any[Timeout]) returns Future.successful(payment)

    Post("/sendtoroute", FormData(Map("route" -> jsonNodes, "amountMsat" -> "1234", "finalCltvExpiry" -> "190", "externalId" -> externalId.toString, "invoice" -> PaymentRequest.write(pr)))) ~>
      addCredentials(BasicHttpCredentials("", mockPassword)) ~>
      addHeader("Content-Type", "application/json") ~>
      HttpService.sealRoute(service.route) ~>
      check {
        assert(handled)
        assert(status == OK)
        assert(responseAs[String] == s"""{"paymentId":"${payment.paymentId}","parentId":"${payment.parentId}"}""")
        mockEclair.sendToRoute(1234 msat, None, Some(externalId), None, pr, CltvExpiryDelta(190), expectedRoute, None, None, None, Nil)(any[Timeout]).wasCalled(once)
      }

    // this test uses CSV encoded route
    Post("/sendtoroute", FormData(Map("route" -> csvNodes, "amountMsat" -> "1234", "finalCltvExpiry" -> "190", "invoice" -> PaymentRequest.write(pr)))) ~>
      addCredentials(BasicHttpCredentials("", mockPassword)) ~>
      addHeader("Content-Type", "application/json") ~>
      HttpService.sealRoute(service.route) ~>
      check {
        assert(handled)
        assert(status == OK)
        assert(responseAs[String] == s"""{"paymentId":"${payment.paymentId}","parentId":"${payment.parentId}"}""")
        mockEclair.sendToRoute(1234 msat, None, None, None, pr, CltvExpiryDelta(190), expectedRoute, None, None, None, Nil)(any[Timeout]).wasCalled(once)
      }
  }

  private def matchTestJson(apiName: String, response: String) = {
    val resource = getClass.getResourceAsStream(s"/api/$apiName")
    val expectedResponse = Try(Source.fromInputStream(resource).mkString).getOrElse {
      throw new IllegalArgumentException(s"Mock file for $apiName not found")
    }
    assert(response == expectedResponse, s"Test mock for $apiName did not match the expected response")
  }

}<|MERGE_RESOLUTION|>--- conflicted
+++ resolved
@@ -121,15 +121,9 @@
   }
 
   test("'peers' should ask the switchboard for current known peers") {
-<<<<<<< HEAD
-    val mockEclair = mock[Eclair]
-    val service = new MockService(mockEclair)
-    mockEclair.peersInfo()(any[Timeout]) returns Future.successful(List(
-=======
-    val eclair = mock[Eclair]
-    val mockService = new MockService(eclair)
-    eclair.peers()(any[Timeout]) returns Future.successful(List(
->>>>>>> 68dfc6cb
+    val mockEclair = mock[Eclair]
+    val service = new MockService(mockEclair)
+    mockEclair.peers()(any[Timeout]) returns Future.successful(List(
       PeerInfo(
         nodeId = aliceNodeId,
         state = "CONNECTED",
@@ -147,13 +141,8 @@
       check {
         assert(handled)
         assert(status == OK)
-<<<<<<< HEAD
         val response = responseAs[String]
-        mockEclair.peersInfo()(any[Timeout]).wasCalled(once)
-=======
-        val response = entityAs[String]
-        eclair.peers()(any[Timeout]).wasCalled(once)
->>>>>>> 68dfc6cb
+        mockEclair.peers()(any[Timeout]).wasCalled(once)
         matchTestJson("peers", response)
       }
   }
