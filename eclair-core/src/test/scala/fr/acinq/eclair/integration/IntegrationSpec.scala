package fr.acinq.eclair.integration

import java.io.{File, PrintWriter}
import java.nio.file.Files
import java.util.{Properties, UUID}

import akka.actor.{Actor, ActorRef, ActorSystem, Props}
import akka.pattern.pipe
import akka.testkit.{TestKit, TestProbe}
import com.typesafe.config.{Config, ConfigFactory}
import fr.acinq.bitcoin.Crypto.PublicKey
<<<<<<< HEAD
import fr.acinq.bitcoin.{Base58, Base58Check, BinaryData, Crypto, MilliSatoshi, OP_CHECKSIG, OP_DUP, OP_EQUALVERIFY, OP_HASH160, OP_PUSHDATA, Satoshi, Script}
=======
import fr.acinq.bitcoin.{Base58, Base58Check, BinaryData, Block, Crypto, MilliSatoshi, OP_CHECKSIG, OP_DUP, OP_EQUALVERIFY, OP_HASH160, OP_PUSHDATA, Satoshi, Script}
>>>>>>> d637a4cb
import fr.acinq.eclair.blockchain.rpc.{BitcoinJsonRPCClient, ExtendedBitcoinClient}
import fr.acinq.eclair.blockchain.{Watch, WatchConfirmed}
import fr.acinq.eclair.channel.Register.Forward
import fr.acinq.eclair.channel._
import fr.acinq.eclair.crypto.Sphinx.ErrorPacket
import fr.acinq.eclair.io.Disconnect
import fr.acinq.eclair.io.Switchboard.{NewChannel, NewConnection}
import fr.acinq.eclair.payment.{State => _, _}
import fr.acinq.eclair.router.{Announcements, AnnouncementsBatchValidationSpec}
import fr.acinq.eclair.wire._
import fr.acinq.eclair.{Globals, Kit, Setup}
import grizzled.slf4j.Logging
import org.json4s.JsonAST.JValue
import org.json4s.{DefaultFormats, JString}
import org.junit.runner.RunWith
import org.scalatest.junit.JUnitRunner
import org.scalatest.{BeforeAndAfterAll, FunSuiteLike, Ignore}

import scala.concurrent.Await
import scala.concurrent.ExecutionContext.Implicits.global
import scala.concurrent.duration._
import scala.sys.process._

/**
  * Created by PM on 15/03/2017.
  */
@RunWith(classOf[JUnitRunner])
@Ignore
class IntegrationSpec extends TestKit(ActorSystem("test")) with FunSuiteLike with BeforeAndAfterAll with Logging {

  val INTEGRATION_TMP_DIR = s"${System.getProperty("buildDirectory")}/integration-${UUID.randomUUID().toString}"
  logger.info(s"using tmp dir: $INTEGRATION_TMP_DIR")

  val PATH_BITCOIND = new File(System.getProperty("buildDirectory"), "bitcoin-0.14.0/bin/bitcoind")
  val PATH_BITCOIND_DATADIR = new File(INTEGRATION_TMP_DIR, "datadir-bitcoin")

  var bitcoind: Process = null
  var bitcoinrpcclient: BitcoinJsonRPCClient = null
  var bitcoincli: ActorRef = null
  var nodes: Map[String, Kit] = Map()

  implicit val formats = DefaultFormats

  case class BitcoinReq(method: String, params: Any*)

  override def beforeAll(): Unit = {
    Files.createDirectories(PATH_BITCOIND_DATADIR.toPath)
    Files.copy(classOf[IntegrationSpec].getResourceAsStream("/integration/bitcoin.conf"), new File(PATH_BITCOIND_DATADIR.toString, "bitcoin.conf").toPath)

    bitcoind = s"$PATH_BITCOIND -datadir=$PATH_BITCOIND_DATADIR".run()
    bitcoinrpcclient = new BitcoinJsonRPCClient(user = "foo", password = "bar", host = "localhost", port = 28332)
    bitcoincli = system.actorOf(Props(new Actor {
      override def receive: Receive = {
        case BitcoinReq(method) => bitcoinrpcclient.invoke(method) pipeTo sender
        case BitcoinReq(method, params) => bitcoinrpcclient.invoke(method, params) pipeTo sender
      }
    }))
  }

  override def afterAll(): Unit = {
    // gracefully stopping bitcoin will make it store its state cleanly to disk, which is good for later debugging
    logger.info(s"stopping bitcoind")
    val sender = TestProbe()
    sender.send(bitcoincli, BitcoinReq("stop"))
    sender.expectMsgType[JValue]
    //bitcoind.destroy()
    nodes.foreach {
      case (name, setup) =>
        logger.info(s"stopping node $name")
        setup.system.shutdown()
    }
    //    logger.warn(s"starting bitcoin-qt")
    //    val PATH_BITCOINQT = new File(System.getProperty("buildDirectory"), "bitcoin-0.14.0/bin/bitcoin-qt").toPath
    //    bitcoind = s"$PATH_BITCOINQT -datadir=$PATH_BITCOIND_DATADIR".run()
  }

  test("wait bitcoind ready") {
    val sender = TestProbe()
    logger.info(s"waiting for bitcoind to initialize...")
    awaitCond({
      sender.send(bitcoincli, BitcoinReq("getnetworkinfo"))
      sender.receiveOne(5 second).isInstanceOf[JValue]
    }, max = 30 seconds, interval = 500 millis)
    logger.info(s"generating initial blocks...")
    sender.send(bitcoincli, BitcoinReq("generate", 500))
    sender.expectMsgType[JValue](10 seconds)
  }

  def instantiateEclairNode(name: String, config: Config) = {
    val datadir = new File(INTEGRATION_TMP_DIR, s"datadir-eclair-$name")
    datadir.mkdirs()
    new PrintWriter(new File(datadir, "eclair.conf")) {
      write(config.root().render());
      close
    }
    val setup = new Setup(datadir, actorSystem = ActorSystem(s"system-$name"))
    val kit = Await.result(setup.bootstrap, 10 seconds)
<<<<<<< HEAD
    finalAddresses = finalAddresses + (name -> "")
=======
>>>>>>> d637a4cb
    nodes = nodes + (name -> kit)
  }

  def javaProps(props: Seq[(String, String)]) = {
    val properties = new Properties()
    props.foreach(p => properties.setProperty(p._1, p._2))
    properties
  }

  test("starting eclair nodes") {
    import collection.JavaConversions._
    val commonConfig = ConfigFactory.parseMap(Map("eclair.spv" -> false, "eclair.server.public-ips.1" -> "localhost", "eclair.bitcoind.port" -> 28333, "eclair.bitcoind.rpcport" -> 28332, "eclair.bitcoind.zmq" -> "tcp://127.0.0.1:28334", "eclair.router-broadcast-interval" -> "2 second", "eclair.auto-reconnect" -> false))
    instantiateEclairNode("A", ConfigFactory.parseMap(Map("eclair.node-alias" -> "A", "eclair.server.port" -> 29730, "eclair.api.port" -> 28080)).withFallback(commonConfig))
    instantiateEclairNode("B", ConfigFactory.parseMap(Map("eclair.node-alias" -> "B", "eclair.server.port" -> 29731, "eclair.api.port" -> 28081)).withFallback(commonConfig))
    instantiateEclairNode("C", ConfigFactory.parseMap(Map("eclair.node-alias" -> "C", "eclair.server.port" -> 29732, "eclair.api.port" -> 28082)).withFallback(commonConfig))
    instantiateEclairNode("D", ConfigFactory.parseMap(Map("eclair.node-alias" -> "D", "eclair.server.port" -> 29733, "eclair.api.port" -> 28083)).withFallback(commonConfig))
    instantiateEclairNode("E", ConfigFactory.parseMap(Map("eclair.node-alias" -> "E", "eclair.server.port" -> 29734, "eclair.api.port" -> 28084)).withFallback(commonConfig))
    instantiateEclairNode("F1", ConfigFactory.parseMap(Map("eclair.node-alias" -> "F1", "eclair.server.port" -> 29735, "eclair.api.port" -> 28085, "eclair.payment-handler" -> "noop")).withFallback(commonConfig)) // NB: eclair.payment-handler = noop allows us to manually fulfill htlcs
    instantiateEclairNode("F2", ConfigFactory.parseMap(Map("eclair.node-alias" -> "F2", "eclair.server.port" -> 29736, "eclair.api.port" -> 28086, "eclair.payment-handler" -> "noop")).withFallback(commonConfig))
    instantiateEclairNode("F3", ConfigFactory.parseMap(Map("eclair.node-alias" -> "F3", "eclair.server.port" -> 29737, "eclair.api.port" -> 28087, "eclair.payment-handler" -> "noop")).withFallback(commonConfig))
    instantiateEclairNode("F4", ConfigFactory.parseMap(Map("eclair.node-alias" -> "F4", "eclair.server.port" -> 29738, "eclair.api.port" -> 28088, "eclair.payment-handler" -> "noop")).withFallback(commonConfig))
  }

  def connect(node1: Kit, node2: Kit, fundingSatoshis: Long, pushMsat: Long) = {
    val eventListener1 = TestProbe()
    val eventListener2 = TestProbe()
    node1.system.eventStream.subscribe(eventListener1.ref, classOf[ChannelStateChanged])
    node2.system.eventStream.subscribe(eventListener2.ref, classOf[ChannelStateChanged])
    val sender = TestProbe()
    sender.send(node1.switchboard, NewConnection(
      remoteNodeId = node2.nodeParams.privateKey.publicKey,
      address = node2.nodeParams.publicAddresses.head,
      newChannel_opt = Some(NewChannel(Satoshi(fundingSatoshis), MilliSatoshi(pushMsat), None))))
    sender.expectMsgAnyOf(10 seconds, "connected", s"already connected to nodeId=${node2.nodeParams.privateKey.publicKey.toBin}")
    // funder transitions
    assert(eventListener1.expectMsgType[ChannelStateChanged](10 seconds).currentState == WAIT_FOR_ACCEPT_CHANNEL)
    assert(eventListener1.expectMsgType[ChannelStateChanged](10 seconds).currentState == WAIT_FOR_FUNDING_INTERNAL)
    // fundee transitions
    assert(eventListener2.expectMsgType[ChannelStateChanged](10 seconds).currentState == WAIT_FOR_OPEN_CHANNEL)
    assert(eventListener2.expectMsgType[ChannelStateChanged](10 seconds).currentState == WAIT_FOR_FUNDING_CREATED)
  }

  test("connect nodes") {
    //
    // A ---- B ---- C ---- D
    //        |     / \
    //        --E--'   F{1,2,3,4}
    //

    connect(nodes("A"), nodes("B"), 10000000, 0)
    connect(nodes("B"), nodes("C"), 2000000, 0)
    connect(nodes("C"), nodes("D"), 5000000, 0)
    connect(nodes("B"), nodes("E"), 5000000, 0)
    connect(nodes("E"), nodes("C"), 5000000, 0)
    connect(nodes("C"), nodes("F1"), 5000000, 0)
    connect(nodes("C"), nodes("F2"), 5000000, 0)
    connect(nodes("C"), nodes("F3"), 5000000, 0)
    connect(nodes("C"), nodes("F4"), 5000000, 0)

    val sender = TestProbe()
    val eventListener = TestProbe()
    nodes.values.foreach(_.system.eventStream.subscribe(eventListener.ref, classOf[ChannelStateChanged]))

    // a channel has two endpoints
    val channelEndpointsCount = nodes.values.foldLeft(0) {
      case (sum, setup) =>
        sender.send(setup.register, 'channels)
        val channels = sender.expectMsgType[Map[BinaryData, ActorRef]]
        sum + channels.size
    }

    // each funder sets up a WatchConfirmed on the parent tx, we need to make sure it has been received by the watcher
    var watches1 = Set.empty[Watch]
    awaitCond({
      watches1 = nodes.values.foldLeft(Set.empty[Watch]) {
        case (watches, setup) =>
          sender.send(setup.watcher, 'watches)
          watches ++ sender.expectMsgType[Set[Watch]]
      }
      watches1.count(_.isInstanceOf[WatchConfirmed]) == channelEndpointsCount / 2
    }, max = 10 seconds, interval = 1 second)

    // confirming the parent tx of the funding
    sender.send(bitcoincli, BitcoinReq("generate", 1))
    sender.expectMsgType[JValue](10 seconds)

    within(30 seconds) {
      var count = 0
      while (count < channelEndpointsCount) {
        if (eventListener.expectMsgType[ChannelStateChanged](10 seconds).currentState == WAIT_FOR_FUNDING_CONFIRMED) count = count + 1
      }
    }

    // we make sure all channels have set up their WatchConfirmed for the funding tx
    awaitCond({
      val watches2 = nodes.values.foldLeft(Set.empty[Watch]) {
        case (watches, setup) =>
          sender.send(setup.watcher, 'watches)
          watches ++ sender.expectMsgType[Set[Watch]]
      }
      (watches2 -- watches1).count(_.isInstanceOf[WatchConfirmed]) == channelEndpointsCount
    }, max = 10 seconds, interval = 1 second)


    // confirming the funding tx
    sender.send(bitcoincli, BitcoinReq("generate", 2))
    sender.expectMsgType[JValue](10 seconds)

    within(60 seconds) {
      var count = 0
      while (count < channelEndpointsCount) {
        if (eventListener.expectMsgType[ChannelStateChanged](30 seconds).currentState == NORMAL) count = count + 1
      }
    }
  }

  def awaitAnnouncements(subset: Map[String, Kit], nodes: Int, channels: Int, updates: Int) = {
    val sender = TestProbe()
    subset.foreach {
      case (_, setup) =>
        awaitCond({
          sender.send(setup.router, 'nodes)
          sender.expectMsgType[Iterable[NodeAnnouncement]].size == nodes
        }, max = 60 seconds, interval = 1 second)
        awaitCond({
          sender.send(setup.router, 'channels)
          sender.expectMsgType[Iterable[ChannelAnnouncement]].size == channels
        }, max = 60 seconds, interval = 1 second)
        awaitCond({
          sender.send(setup.router, 'updates)
          sender.expectMsgType[Iterable[ChannelUpdate]].size == updates
        }, max = 60 seconds, interval = 1 second)
    }
  }

  test("wait for network announcements") {
    val sender = TestProbe()
    // generating more blocks so that all funding txes are buried under at least 6 blocks
    sender.send(bitcoincli, BitcoinReq("generate", 4))
    sender.expectMsgType[JValue]
    awaitAnnouncements(nodes, 9, 9, 18)
  }

  test("send an HTLC A->D") {
    val sender = TestProbe()
    val amountMsat = MilliSatoshi(4200000)
    // first we retrieve a payment hash from D
    sender.send(nodes("D").paymentHandler, ReceivePayment(amountMsat, "1 coffee"))
    val pr = sender.expectMsgType[PaymentRequest]
    // then we make the actual payment
    sender.send(nodes("A").paymentInitiator,
      SendPayment(amountMsat.amount, pr.paymentHash, nodes("D").nodeParams.privateKey.publicKey))
    sender.expectMsgType[PaymentSucceeded]
  }

  test("send an HTLC A->D with an invalid expiry delta for C") {
    val sender = TestProbe()
    // to simulate this, we will update C's relay params
    // first we find out the short channel id for channel C-D, easiest way is to ask D's register which has only one channel
    sender.send(nodes("D").register, 'shortIds)
    val shortIdCD = sender.expectMsgType[Map[Long, BinaryData]].keys.head
    val channelUpdateCD = Announcements.makeChannelUpdate(Block.RegtestGenesisBlock.blockId, nodes("C").nodeParams.privateKey, nodes("D").nodeParams.privateKey.publicKey, shortIdCD, nodes("D").nodeParams.expiryDeltaBlocks + 1, nodes("D").nodeParams.htlcMinimumMsat, nodes("D").nodeParams.feeBaseMsat, nodes("D").nodeParams.feeProportionalMillionth)
    sender.send(nodes("C").relayer, channelUpdateCD)
    // first we retrieve a payment hash from D
    val amountMsat = MilliSatoshi(4200000)
    sender.send(nodes("D").paymentHandler, ReceivePayment(amountMsat, "1 coffee"))
    val pr = sender.expectMsgType[PaymentRequest]
    // then we make the actual payment
    val sendReq = SendPayment(amountMsat.amount, pr.paymentHash, nodes("D").nodeParams.privateKey.publicKey)
    sender.send(nodes("A").paymentInitiator, sendReq)
    // A will receive an error from C that include the updated channel update, then will retry the payment
    sender.expectMsgType[PaymentSucceeded](5 seconds)
    // in the meantime, the router will have updated its state
    awaitCond({
      sender.send(nodes("A").router, 'updates)
      sender.expectMsgType[Iterable[ChannelUpdate]].toSeq.contains(channelUpdateCD)
    }, max = 20 seconds, interval = 1 second)
    // finally we retry the same payment, this time successfully
  }

  test("send an HTLC A->D with an amount greater than capacity of C-D") {
    val sender = TestProbe()
    // first we retrieve a payment hash from D
    val amountMsat = MilliSatoshi(300000000L)
    sender.send(nodes("D").paymentHandler, ReceivePayment(amountMsat, "1 coffee"))
    val pr = sender.expectMsgType[PaymentRequest]
    // then we make the payment (C-D has a smaller capacity than A-B and B-C)
    val sendReq = SendPayment(amountMsat.amount, pr.paymentHash, nodes("D").nodeParams.privateKey.publicKey)
    sender.send(nodes("A").paymentInitiator, sendReq)
    // A will first receive an error from C, then retry and route around C: A->B->E->C->D
    sender.expectMsgType[PaymentSucceeded](5 seconds)
  }

  test("send an HTLC A->D with an unknown payment hash") {
    val sender = TestProbe()
    val pr = SendPayment(100000000L, "42" * 32, nodes("D").nodeParams.privateKey.publicKey)
    sender.send(nodes("A").paymentInitiator, pr)

    // A will first receive an error from C, then retry and route around C: A->B->E->C->D
    val failed = sender.expectMsgType[PaymentFailed]
    assert(failed.paymentHash === pr.paymentHash)
    assert(failed.failures.size === 1)
    assert(failed.failures.head.asInstanceOf[RemoteFailure].e === ErrorPacket(nodes("D").nodeParams.privateKey.publicKey, UnknownPaymentHash))
  }

  test("send an HTLC A->D with a lower amount than requested") {
    val sender = TestProbe()
    // first we retrieve a payment hash from D for 2 mBTC
    val amountMsat = MilliSatoshi(200000000L)
    sender.send(nodes("D").paymentHandler, ReceivePayment(amountMsat, "1 coffee"))
    val pr = sender.expectMsgType[PaymentRequest]

    // A send payment of only 1 mBTC
    val sendReq = SendPayment(100000000L, pr.paymentHash, nodes("D").nodeParams.privateKey.publicKey)
    sender.send(nodes("A").paymentInitiator, sendReq)

    // A will first receive an IncorrectPaymentAmount error from D
    val failed = sender.expectMsgType[PaymentFailed]
    assert(failed.paymentHash === pr.paymentHash)
    assert(failed.failures.size === 1)
    assert(failed.failures.head.asInstanceOf[RemoteFailure].e === ErrorPacket(nodes("D").nodeParams.privateKey.publicKey, IncorrectPaymentAmount))
  }

  test("send an HTLC A->D with too much overpayment") {
    val sender = TestProbe()
    // first we retrieve a payment hash from D for 2 mBTC
    val amountMsat = MilliSatoshi(200000000L)
    sender.send(nodes("D").paymentHandler, ReceivePayment(amountMsat, "1 coffee"))
    val pr = sender.expectMsgType[PaymentRequest]

    // A send payment of 6 mBTC
    val sendReq = SendPayment(600000000L, pr.paymentHash, nodes("D").nodeParams.privateKey.publicKey)
    sender.send(nodes("A").paymentInitiator, sendReq)

    // A will first receive an IncorrectPaymentAmount error from D
    val failed = sender.expectMsgType[PaymentFailed]
    assert(failed.paymentHash === pr.paymentHash)
    assert(failed.failures.size === 1)
    assert(failed.failures.head.asInstanceOf[RemoteFailure].e === ErrorPacket(nodes("D").nodeParams.privateKey.publicKey, IncorrectPaymentAmount))
  }

  test("send an HTLC A->D with a reasonable overpayment") {
    val sender = TestProbe()
    // first we retrieve a payment hash from D for 2 mBTC
    val amountMsat = MilliSatoshi(200000000L)
    sender.send(nodes("D").paymentHandler, ReceivePayment(amountMsat, "1 coffee"))
    val pr = sender.expectMsgType[PaymentRequest]

    // A send payment of 3 mBTC, more than asked but it should still be accepted
    val sendReq = SendPayment(300000000L, pr.paymentHash, nodes("D").nodeParams.privateKey.publicKey)
    sender.send(nodes("A").paymentInitiator, sendReq)
    sender.expectMsgType[PaymentSucceeded]
  }

  /**
    * We currently use p2pkh script Helpers.getFinalScriptPubKey
    * @param scriptPubKey
    * @return
    */
  def scriptPubKeyToAddress(scriptPubKey: BinaryData) = Script.parse(scriptPubKey) match {
    case OP_DUP :: OP_HASH160 :: OP_PUSHDATA(pubKeyHash, _) :: OP_EQUALVERIFY :: OP_CHECKSIG :: Nil =>
      Base58Check.encode(Base58.Prefix.PubkeyAddressTestnet, pubKeyHash)
    case _ => ???
  }

  test("propagate a fulfill upstream when a downstream htlc is redeemed on-chain (local commit)") {
    val sender = TestProbe()
    // first we make sure we are in sync with current blockchain height
    sender.send(bitcoincli, BitcoinReq("getblockcount"))
    val currentBlockCount = sender.expectMsgType[JValue](10 seconds).extract[Long]
    awaitCond(Globals.blockCount.get() == currentBlockCount, max = 20 seconds, interval = 1 second)
    // NB: F has a no-op payment handler, allowing us to manually fulfill htlcs
    val htlcReceiver = TestProbe()
    // we register this probe as the final payment handler
    nodes("F1").paymentHandler ! htlcReceiver.ref
    val preimage: BinaryData = "42" * 32
    val paymentHash = Crypto.sha256(preimage)
    // A sends a payment to F
    val paymentReq = SendPayment(100000000L, paymentHash, nodes("F1").nodeParams.privateKey.publicKey, maxAttempts = 1)
    val paymentSender = TestProbe()
    paymentSender.send(nodes("A").paymentInitiator, paymentReq)
    // F gets the htlc
    val htlc = htlcReceiver.expectMsgType[UpdateAddHtlc]
    // now that we have the channel id, we retrieve channels default final addresses
    sender.send(nodes("C").register, Forward(htlc.channelId, CMD_GETSTATEDATA))
    val finalAddressC = scriptPubKeyToAddress(sender.expectMsgType[DATA_NORMAL].commitments.localParams.defaultFinalScriptPubKey)
    sender.send(nodes("F1").register, Forward(htlc.channelId, CMD_GETSTATEDATA))
    val finalAddressF = scriptPubKeyToAddress(sender.expectMsgType[DATA_NORMAL].commitments.localParams.defaultFinalScriptPubKey)
<<<<<<< HEAD
=======
    // we also retrieve transactions already received so that we don't take them into account when evaluating the outcome of this test
    sender.send(bitcoincli, BitcoinReq("listreceivedbyaddress", 0))
    val res = sender.expectMsgType[JValue](10 seconds)
    val previouslyReceivedByC = res.filter(_ \ "address" == JString(finalAddressC)).flatMap(_ \ "txids" \\ classOf[JString])
>>>>>>> d637a4cb
    // we then kill the connection between C and F
    sender.send(nodes("F1").switchboard, 'peers)
    val peers = sender.expectMsgType[Map[PublicKey, ActorRef]]
    peers(nodes("C").nodeParams.privateKey.publicKey) ! Disconnect
    // we then wait for F to be in disconnected state
    awaitCond({
      sender.send(nodes("F1").register, Forward(htlc.channelId, CMD_GETSTATE))
      sender.expectMsgType[State] == OFFLINE
    }, max = 20 seconds, interval = 1 second)
    // we then have C unilateral close the channel (which will make F redeem the htlc onchain)
    sender.send(nodes("C").register, Forward(htlc.channelId, INPUT_PUBLISH_LOCALCOMMIT))
    // we then wait for F to detect the unilateral close and go to CLOSING state
    awaitCond({
      sender.send(nodes("F1").register, Forward(htlc.channelId, CMD_GETSTATE))
      sender.expectMsgType[State] == CLOSING
    }, max = 20 seconds, interval = 1 second)
    // we then fulfill the htlc, which will make F redeem it on-chain
    sender.send(nodes("F1").register, Forward(htlc.channelId, CMD_FULFILL_HTLC(htlc.id, preimage)))
    // we then generate one block so that the htlc success tx gets written to the blockchain
    sender.send(bitcoincli, BitcoinReq("generate", 1))
    sender.expectMsgType[JValue](10 seconds)
    // C will extract the preimage from the blockchain and fulfill the payment upstream
    paymentSender.expectMsgType[PaymentSucceeded](30 seconds)
    // at this point F should have 1 recv transactions: the redeemed htlc
    awaitCond({
      sender.send(bitcoincli, BitcoinReq("listreceivedbyaddress", 0))
      val res = sender.expectMsgType[JValue](10 seconds)
      res.filter(_ \ "address" == JString(finalAddressF)).flatMap(_ \ "txids" \\ classOf[JString]).size == 1
    }, max = 30 seconds, interval = 1 second)
    // we then generate enough blocks so that C gets its main delayed output
    sender.send(bitcoincli, BitcoinReq("generate", 145))
    sender.expectMsgType[JValue](10 seconds)
    // and C will have its main output
    awaitCond({
      sender.send(bitcoincli, BitcoinReq("listreceivedbyaddress", 0))
      val res = sender.expectMsgType[JValue](10 seconds)
      val receivedByC = res.filter(_ \ "address" == JString(finalAddressC)).flatMap(_ \ "txids" \\ classOf[JString])
      (receivedByC diff previouslyReceivedByC).size == 1
    }, max = 30 seconds, interval = 1 second)
    awaitAnnouncements(nodes.filter(_._1 == "A"), 8, 8, 16)
  }

  test("propagate a fulfill upstream when a downstream htlc is redeemed on-chain (remote commit)") {
    val sender = TestProbe()
    // first we make sure we are in sync with current blockchain height
    sender.send(bitcoincli, BitcoinReq("getblockcount"))
    val currentBlockCount = sender.expectMsgType[JValue](10 seconds).extract[Long]
    awaitCond(Globals.blockCount.get() == currentBlockCount, max = 20 seconds, interval = 1 second)
    // NB: F has a no-op payment handler, allowing us to manually fulfill htlcs
    val htlcReceiver = TestProbe()
    // we register this probe as the final payment handler
    nodes("F2").paymentHandler ! htlcReceiver.ref
    val preimage: BinaryData = "42" * 32
    val paymentHash = Crypto.sha256(preimage)
    // A sends a payment to F
    val paymentReq = SendPayment(100000000L, paymentHash, nodes("F2").nodeParams.privateKey.publicKey, maxAttempts = 1)
    val paymentSender = TestProbe()
    paymentSender.send(nodes("A").paymentInitiator, paymentReq)
    // F gets the htlc
    val htlc = htlcReceiver.expectMsgType[UpdateAddHtlc]
    // now that we have the channel id, we retrieve channels default final addresses
    sender.send(nodes("C").register, Forward(htlc.channelId, CMD_GETSTATEDATA))
    val finalAddressC = scriptPubKeyToAddress(sender.expectMsgType[DATA_NORMAL].commitments.localParams.defaultFinalScriptPubKey)
    sender.send(nodes("F2").register, Forward(htlc.channelId, CMD_GETSTATEDATA))
    val finalAddressF = scriptPubKeyToAddress(sender.expectMsgType[DATA_NORMAL].commitments.localParams.defaultFinalScriptPubKey)
<<<<<<< HEAD
=======
    // we also retrieve transactions already received so that we don't take them into account when evaluating the outcome of this test
    sender.send(bitcoincli, BitcoinReq("listreceivedbyaddress", 0))
    val res = sender.expectMsgType[JValue](10 seconds)
    val previouslyReceivedByC = res.filter(_ \ "address" == JString(finalAddressC)).flatMap(_ \ "txids" \\ classOf[JString])
>>>>>>> d637a4cb
    // we then kill the connection between C and F
    sender.send(nodes("F2").switchboard, 'peers)
    val peers = sender.expectMsgType[Map[PublicKey, ActorRef]]
    peers(nodes("C").nodeParams.privateKey.publicKey) ! Disconnect
    // we then wait for F to be in disconnected state
    awaitCond({
      sender.send(nodes("F2").register, Forward(htlc.channelId, CMD_GETSTATE))
      sender.expectMsgType[State] == OFFLINE
    }, max = 20 seconds, interval = 1 second)
    // then we have F unilateral close the channel
    sender.send(nodes("F2").register, Forward(htlc.channelId, INPUT_PUBLISH_LOCALCOMMIT))
    // we then fulfill the htlc (it won't be sent to C, and will be used to pull funds on-chain)
    sender.send(nodes("F2").register, Forward(htlc.channelId, CMD_FULFILL_HTLC(htlc.id, preimage)))
    // we then generate one block so that the htlc success tx gets written to the blockchain
    sender.send(bitcoincli, BitcoinReq("generate", 1))
    sender.expectMsgType[JValue](10 seconds)
    // C will extract the preimage from the blockchain and fulfill the payment upstream
    paymentSender.expectMsgType[PaymentSucceeded](30 seconds)
    // at this point F should have 1 recv transactions: the redeemed htlc
    // we then generate enough blocks so that F gets its htlc-success delayed output
    sender.send(bitcoincli, BitcoinReq("generate", 145))
    sender.expectMsgType[JValue](10 seconds)
    // at this point F should have 1 recv transactions: the redeemed htlc
    awaitCond({
      sender.send(bitcoincli, BitcoinReq("listreceivedbyaddress", 0))
      val res = sender.expectMsgType[JValue](10 seconds)
      res.filter(_ \ "address" == JString(finalAddressF)).flatMap(_ \ "txids" \\ classOf[JString]).size == 1
    }, max = 30 seconds, interval = 1 second)
    // and C will have its main output
    awaitCond({
      sender.send(bitcoincli, BitcoinReq("listreceivedbyaddress", 0))
      val res = sender.expectMsgType[JValue](10 seconds)
      val receivedByC = res.filter(_ \ "address" == JString(finalAddressC)).flatMap(_ \ "txids" \\ classOf[JString])
      (receivedByC diff previouslyReceivedByC).size == 1
    }, max = 30 seconds, interval = 1 second)
    awaitAnnouncements(nodes.filter(_._1 == "A"), 7, 7, 14)
  }

  test("propagate a failure upstream when a downstream htlc times out (local commit)") {
    val sender = TestProbe()
    // first we make sure we are in sync with current blockchain height
    sender.send(bitcoincli, BitcoinReq("getblockcount"))
    val currentBlockCount = sender.expectMsgType[JValue](10 seconds).extract[Long]
    awaitCond(Globals.blockCount.get() == currentBlockCount, max = 20 seconds, interval = 1 second)
    // NB: F has a no-op payment handler, allowing us to manually fulfill htlcs
    val htlcReceiver = TestProbe()
    // we register this probe as the final payment handler
    nodes("F3").paymentHandler ! htlcReceiver.ref
    val preimage: BinaryData = "42" * 32
    val paymentHash = Crypto.sha256(preimage)
    // A sends a payment to F
    val paymentReq = SendPayment(100000000L, paymentHash, nodes("F3").nodeParams.privateKey.publicKey, maxAttempts = 1)
    val paymentSender = TestProbe()
    paymentSender.send(nodes("A").paymentInitiator, paymentReq)
    // F gets the htlc
    val htlc = htlcReceiver.expectMsgType[UpdateAddHtlc]
    // now that we have the channel id, we retrieve channels default final addresses
    sender.send(nodes("C").register, Forward(htlc.channelId, CMD_GETSTATEDATA))
    val finalAddressC = scriptPubKeyToAddress(sender.expectMsgType[DATA_NORMAL].commitments.localParams.defaultFinalScriptPubKey)
<<<<<<< HEAD
=======
    // we also retrieve transactions already received so that we don't take them into account when evaluating the outcome of this test
    sender.send(bitcoincli, BitcoinReq("listreceivedbyaddress", 0))
    val res = sender.expectMsgType[JValue](10 seconds)
    val previouslyReceivedByC = res.filter(_ \ "address" == JString(finalAddressC)).flatMap(_ \ "txids" \\ classOf[JString])
>>>>>>> d637a4cb
    // we then generate enough blocks to make the htlc timeout
    sender.send(bitcoincli, BitcoinReq("generate", 11))
    sender.expectMsgType[JValue](10 seconds)
    // this will fail the htlc
    val failed = paymentSender.expectMsgType[PaymentFailed](30 seconds)
    assert(failed.paymentHash === paymentHash)
    assert(failed.failures.size === 1)
    assert(failed.failures.head.asInstanceOf[RemoteFailure].e === ErrorPacket(nodes("C").nodeParams.privateKey.publicKey, PermanentChannelFailure))
    // we then generate enough blocks to confirm all delayed transactions
    sender.send(bitcoincli, BitcoinReq("generate", 150))
    sender.expectMsgType[JValue](10 seconds)
    // at this point C should have 2 recv transactions: its main output and the htlc timeout
    awaitCond({
      sender.send(bitcoincli, BitcoinReq("listreceivedbyaddress", 0))
      val res = sender.expectMsgType[JValue](10 seconds)
      val receivedByC = res.filter(_ \ "address" == JString(finalAddressC)).flatMap(_ \ "txids" \\ classOf[JString])
      (receivedByC diff previouslyReceivedByC).size == 2
    }, max = 30 seconds, interval = 1 second)
    awaitAnnouncements(nodes.filter(_._1 == "A"), 6, 6, 12)
  }

  test("propagate a failure upstream when a downstream htlc times out (remote commit)") {
    val sender = TestProbe()
    // first we make sure we are in sync with current blockchain height
    sender.send(bitcoincli, BitcoinReq("getblockcount"))
    val currentBlockCount = sender.expectMsgType[JValue](10 seconds).extract[Long]
    awaitCond(Globals.blockCount.get() == currentBlockCount, max = 20 seconds, interval = 1 second)
    // NB: F has a no-op payment handler, allowing us to manually fulfill htlcs
    val htlcReceiver = TestProbe()
    // we register this probe as the final payment handler
    nodes("F4").paymentHandler ! htlcReceiver.ref
    val preimage: BinaryData = "42" * 32
    val paymentHash = Crypto.sha256(preimage)
    // A sends a payment to F
    val paymentReq = SendPayment(100000000L, paymentHash, nodes("F4").nodeParams.privateKey.publicKey, maxAttempts = 1)
    val paymentSender = TestProbe()
    paymentSender.send(nodes("A").paymentInitiator, paymentReq)
    // F gets the htlc
    val htlc = htlcReceiver.expectMsgType[UpdateAddHtlc]
    // now that we have the channel id, we retrieve channels default final addresses
    sender.send(nodes("C").register, Forward(htlc.channelId, CMD_GETSTATEDATA))
    val finalAddressC = scriptPubKeyToAddress(sender.expectMsgType[DATA_NORMAL].commitments.localParams.defaultFinalScriptPubKey)
<<<<<<< HEAD
=======
    // we also retrieve transactions already received so that we don't take them into account when evaluating the outcome of this test
    sender.send(bitcoincli, BitcoinReq("listreceivedbyaddress", 0))
    val res = sender.expectMsgType[JValue](10 seconds)
    val previouslyReceivedByC = res.filter(_ \ "address" == JString(finalAddressC)).flatMap(_ \ "txids" \\ classOf[JString])
>>>>>>> d637a4cb
    // then we ask F to unilaterally close the channel
    sender.send(nodes("F4").register, Forward(htlc.channelId, INPUT_PUBLISH_LOCALCOMMIT))
    // we then generate enough blocks to make the htlc timeout
    sender.send(bitcoincli, BitcoinReq("generate", 11))
    sender.expectMsgType[JValue](10 seconds)
    // this will fail the htlc
    val failed = paymentSender.expectMsgType[PaymentFailed](30 seconds)
    assert(failed.paymentHash === paymentHash)
    assert(failed.failures.size === 1)
    assert(failed.failures.head.asInstanceOf[RemoteFailure].e === ErrorPacket(nodes("C").nodeParams.privateKey.publicKey, PermanentChannelFailure))
    // we then generate enough blocks to confirm all delayed transactions
    sender.send(bitcoincli, BitcoinReq("generate", 145))
    sender.expectMsgType[JValue](10 seconds)
    // at this point C should have 2 recv transactions: its main output and the htlc timeout
    awaitCond({
      sender.send(bitcoincli, BitcoinReq("listreceivedbyaddress", 0))
      val res = sender.expectMsgType[JValue](10 seconds)
      val receivedByC = res.filter(_ \ "address" == JString(finalAddressC)).flatMap(_ \ "txids" \\ classOf[JString])
      (receivedByC diff previouslyReceivedByC).size == 2
    }, max = 30 seconds, interval = 1 second)
    awaitAnnouncements(nodes.filter(_._1 == "A"), 5, 5, 10)
  }

  test("generate and validate lots of channels") {
    implicit val extendedClient = new ExtendedBitcoinClient(bitcoinrpcclient)
    // we simulate fake channels by publishing a funding tx and sending announcement messages to a node at random
    logger.info(s"generating fake channels")
    val sender = TestProbe()
    val channels = for (i <- 0 until 242) yield {
      // let's generate a block every 10 txs so that we can compute short ids
      if (i % 10 == 0) {
        sender.send(bitcoincli, BitcoinReq("generate", 1))
        sender.expectMsgType[JValue](10 seconds)
      }
      AnnouncementsBatchValidationSpec.simulateChannel
    }
    sender.send(bitcoincli, BitcoinReq("generate", 1))
    sender.expectMsgType[JValue](10 seconds)
    logger.info(s"simulated ${channels.size} channels")
    // then we make the announcements
    val announcements = channels.map(c => AnnouncementsBatchValidationSpec.makeChannelAnnouncement(c))
    announcements.foreach(ann => nodes("A").router ! ann)
    awaitCond({
      sender.send(nodes("D").router, 'channels)
      sender.expectMsgType[Iterable[ChannelAnnouncement]](5 seconds).size == channels.size + 5 // 5 remaining channels because  D->F{1-F4} have disappeared
    }, max = 120 seconds, interval = 1 second)
  }


}<|MERGE_RESOLUTION|>--- conflicted
+++ resolved
@@ -9,11 +9,7 @@
 import akka.testkit.{TestKit, TestProbe}
 import com.typesafe.config.{Config, ConfigFactory}
 import fr.acinq.bitcoin.Crypto.PublicKey
-<<<<<<< HEAD
-import fr.acinq.bitcoin.{Base58, Base58Check, BinaryData, Crypto, MilliSatoshi, OP_CHECKSIG, OP_DUP, OP_EQUALVERIFY, OP_HASH160, OP_PUSHDATA, Satoshi, Script}
-=======
 import fr.acinq.bitcoin.{Base58, Base58Check, BinaryData, Block, Crypto, MilliSatoshi, OP_CHECKSIG, OP_DUP, OP_EQUALVERIFY, OP_HASH160, OP_PUSHDATA, Satoshi, Script}
->>>>>>> d637a4cb
 import fr.acinq.eclair.blockchain.rpc.{BitcoinJsonRPCClient, ExtendedBitcoinClient}
 import fr.acinq.eclair.blockchain.{Watch, WatchConfirmed}
 import fr.acinq.eclair.channel.Register.Forward
@@ -111,10 +107,6 @@
     }
     val setup = new Setup(datadir, actorSystem = ActorSystem(s"system-$name"))
     val kit = Await.result(setup.bootstrap, 10 seconds)
-<<<<<<< HEAD
-    finalAddresses = finalAddresses + (name -> "")
-=======
->>>>>>> d637a4cb
     nodes = nodes + (name -> kit)
   }
 
@@ -403,13 +395,10 @@
     val finalAddressC = scriptPubKeyToAddress(sender.expectMsgType[DATA_NORMAL].commitments.localParams.defaultFinalScriptPubKey)
     sender.send(nodes("F1").register, Forward(htlc.channelId, CMD_GETSTATEDATA))
     val finalAddressF = scriptPubKeyToAddress(sender.expectMsgType[DATA_NORMAL].commitments.localParams.defaultFinalScriptPubKey)
-<<<<<<< HEAD
-=======
     // we also retrieve transactions already received so that we don't take them into account when evaluating the outcome of this test
     sender.send(bitcoincli, BitcoinReq("listreceivedbyaddress", 0))
     val res = sender.expectMsgType[JValue](10 seconds)
     val previouslyReceivedByC = res.filter(_ \ "address" == JString(finalAddressC)).flatMap(_ \ "txids" \\ classOf[JString])
->>>>>>> d637a4cb
     // we then kill the connection between C and F
     sender.send(nodes("F1").switchboard, 'peers)
     val peers = sender.expectMsgType[Map[PublicKey, ActorRef]]
@@ -475,13 +464,10 @@
     val finalAddressC = scriptPubKeyToAddress(sender.expectMsgType[DATA_NORMAL].commitments.localParams.defaultFinalScriptPubKey)
     sender.send(nodes("F2").register, Forward(htlc.channelId, CMD_GETSTATEDATA))
     val finalAddressF = scriptPubKeyToAddress(sender.expectMsgType[DATA_NORMAL].commitments.localParams.defaultFinalScriptPubKey)
-<<<<<<< HEAD
-=======
     // we also retrieve transactions already received so that we don't take them into account when evaluating the outcome of this test
     sender.send(bitcoincli, BitcoinReq("listreceivedbyaddress", 0))
     val res = sender.expectMsgType[JValue](10 seconds)
     val previouslyReceivedByC = res.filter(_ \ "address" == JString(finalAddressC)).flatMap(_ \ "txids" \\ classOf[JString])
->>>>>>> d637a4cb
     // we then kill the connection between C and F
     sender.send(nodes("F2").switchboard, 'peers)
     val peers = sender.expectMsgType[Map[PublicKey, ActorRef]]
@@ -541,13 +527,10 @@
     // now that we have the channel id, we retrieve channels default final addresses
     sender.send(nodes("C").register, Forward(htlc.channelId, CMD_GETSTATEDATA))
     val finalAddressC = scriptPubKeyToAddress(sender.expectMsgType[DATA_NORMAL].commitments.localParams.defaultFinalScriptPubKey)
-<<<<<<< HEAD
-=======
     // we also retrieve transactions already received so that we don't take them into account when evaluating the outcome of this test
     sender.send(bitcoincli, BitcoinReq("listreceivedbyaddress", 0))
     val res = sender.expectMsgType[JValue](10 seconds)
     val previouslyReceivedByC = res.filter(_ \ "address" == JString(finalAddressC)).flatMap(_ \ "txids" \\ classOf[JString])
->>>>>>> d637a4cb
     // we then generate enough blocks to make the htlc timeout
     sender.send(bitcoincli, BitcoinReq("generate", 11))
     sender.expectMsgType[JValue](10 seconds)
@@ -590,13 +573,10 @@
     // now that we have the channel id, we retrieve channels default final addresses
     sender.send(nodes("C").register, Forward(htlc.channelId, CMD_GETSTATEDATA))
     val finalAddressC = scriptPubKeyToAddress(sender.expectMsgType[DATA_NORMAL].commitments.localParams.defaultFinalScriptPubKey)
-<<<<<<< HEAD
-=======
     // we also retrieve transactions already received so that we don't take them into account when evaluating the outcome of this test
     sender.send(bitcoincli, BitcoinReq("listreceivedbyaddress", 0))
     val res = sender.expectMsgType[JValue](10 seconds)
     val previouslyReceivedByC = res.filter(_ \ "address" == JString(finalAddressC)).flatMap(_ \ "txids" \\ classOf[JString])
->>>>>>> d637a4cb
     // then we ask F to unilaterally close the channel
     sender.send(nodes("F4").register, Forward(htlc.channelId, INPUT_PUBLISH_LOCALCOMMIT))
     // we then generate enough blocks to make the htlc timeout
