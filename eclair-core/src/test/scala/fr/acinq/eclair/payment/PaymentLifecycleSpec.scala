/*
 * Copyright 2019 ACINQ SAS
 *
 * Licensed under the Apache License, Version 2.0 (the "License");
 * you may not use this file except in compliance with the License.
 * You may obtain a copy of the License at
 *
 *     http://www.apache.org/licenses/LICENSE-2.0
 *
 * Unless required by applicable law or agreed to in writing, software
 * distributed under the License is distributed on an "AS IS" BASIS,
 * WITHOUT WARRANTIES OR CONDITIONS OF ANY KIND, either express or implied.
 * See the License for the specific language governing permissions and
 * limitations under the License.
 */

package fr.acinq.eclair.payment

import java.util.UUID

import akka.actor.FSM.{CurrentState, SubscribeTransitionCallBack, Transition}
import akka.actor.Status
import akka.testkit.{TestFSMRef, TestProbe}
import fr.acinq.bitcoin.Script.{pay2wsh, write}
import fr.acinq.bitcoin.{Block, ByteVector32, MilliSatoshi, Satoshi, Transaction, TxOut}
import fr.acinq.eclair.blockchain.{UtxoStatus, ValidateRequest, ValidateResult, WatchEventSpentBasic, WatchSpentBasic}
import fr.acinq.eclair.channel.Register.ForwardShortId
import fr.acinq.eclair.channel.{AddHtlcFailed, ChannelUnavailable}
import fr.acinq.eclair.crypto.{KeyManager, Sphinx}
import fr.acinq.eclair.crypto.Sphinx.ErrorPacket
import fr.acinq.eclair.db.OutgoingPaymentStatus
import fr.acinq.eclair.io.Peer.PeerRoutingMessage
import fr.acinq.eclair.payment.PaymentLifecycle._
import fr.acinq.eclair.router.Announcements.{makeChannelUpdate, makeNodeAnnouncement}
import fr.acinq.eclair.router._
import fr.acinq.eclair.transactions.Scripts
import fr.acinq.eclair.wire._
import fr.acinq.eclair._

/**
  * Created by PM on 29/08/2016.
  */

class PaymentLifecycleSpec extends BaseRouterSpec {

  val defaultAmountMsat = 142000000L
<<<<<<< HEAD
=======

  test("send to route") { fixture =>
    import fixture._
    val defaultPaymentHash = randomBytes32
    val nodeParams = TestConstants.Alice.nodeParams.copy(keyManager = testKeyManager)
    val paymentDb = nodeParams.db.payments
    val id = UUID.randomUUID()
    val paymentFSM = system.actorOf(PaymentLifecycle.props(nodeParams, id, router, TestProbe().ref))
    val monitor = TestProbe()
    val sender = TestProbe()
    val eventListener = TestProbe()
    system.eventStream.subscribe(eventListener.ref, classOf[PaymentEvent])

    paymentFSM ! SubscribeTransitionCallBack(monitor.ref)
    val CurrentState(_, WAITING_FOR_REQUEST) = monitor.expectMsgClass(classOf[CurrentState[_]])

    // pre-computed route going from A to D
    val request = SendPaymentToRoute(defaultAmountMsat, defaultPaymentHash, Seq(a,b,c,d))

    sender.send(paymentFSM, request)
    val Transition(_, WAITING_FOR_REQUEST, WAITING_FOR_ROUTE) = monitor.expectMsgClass(classOf[Transition[_]])
    val Transition(_, WAITING_FOR_ROUTE, WAITING_FOR_PAYMENT_COMPLETE) = monitor.expectMsgClass(classOf[Transition[_]])
    awaitCond(paymentDb.getOutgoingPayment(id).exists(_.status == OutgoingPaymentStatus.PENDING))
    sender.send(paymentFSM, UpdateFulfillHtlc(ByteVector32.Zeroes, 0, defaultPaymentHash))

    sender.expectMsgType[PaymentSucceeded]
    awaitCond(paymentDb.getOutgoingPayment(id).exists(_.status == OutgoingPaymentStatus.SUCCEEDED))
  }
>>>>>>> 92e2d21e

  test("payment failed (route not found)") { fixture =>
    import fixture._
    val defaultPaymentHash = randomBytes32
    val nodeParams = TestConstants.Alice.nodeParams.copy(keyManager = testKeyManager)
    val paymentDb = nodeParams.db.payments
    val id = UUID.randomUUID()
    val routerForwarder = TestProbe()
    val paymentFSM = system.actorOf(PaymentLifecycle.props(nodeParams, id, routerForwarder.ref, TestProbe().ref))
    val monitor = TestProbe()
    val sender = TestProbe()

    paymentFSM ! SubscribeTransitionCallBack(monitor.ref)
    val CurrentState(_, WAITING_FOR_REQUEST) = monitor.expectMsgClass(classOf[CurrentState[_]])

    val request = SendPayment(defaultAmountMsat, defaultPaymentHash, f, maxAttempts = 5)
    sender.send(paymentFSM, request)
    val Transition(_, WAITING_FOR_REQUEST, WAITING_FOR_ROUTE) = monitor.expectMsgClass(classOf[Transition[_]])
    val routeRequest = routerForwarder.expectMsgType[RouteRequest]
    awaitCond(paymentDb.getOutgoingPayment(id).exists(_.status == OutgoingPaymentStatus.PENDING))

    routerForwarder.forward(router, routeRequest)
    sender.expectMsg(PaymentFailed(id, request.paymentHash, LocalFailure(RouteNotFound) :: Nil))
    awaitCond(paymentDb.getOutgoingPayment(id).exists(_.status == OutgoingPaymentStatus.FAILED))
  }

  test("payment failed (route too expensive)") { fixture =>
    import fixture._
    val nodeParams = TestConstants.Alice.nodeParams.copy(keyManager = testKeyManager)
    val paymentDb = nodeParams.db.payments
    val id = UUID.randomUUID()
    val paymentFSM = system.actorOf(PaymentLifecycle.props(nodeParams, id, router, TestProbe().ref))
    val monitor = TestProbe()
    val sender = TestProbe()

    paymentFSM ! SubscribeTransitionCallBack(monitor.ref)
    val CurrentState(_, WAITING_FOR_REQUEST) = monitor.expectMsgClass(classOf[CurrentState[_]])

    val request = SendPayment(defaultAmountMsat, randomBytes32, d, routeParams = Some(RouteParams(randomize = false, maxFeeBaseMsat = 100, maxFeePct = 0.0, routeMaxLength = 20, routeMaxCltv = 2016, ratios = None)), maxAttempts = 5)
    sender.send(paymentFSM, request)
    val Transition(_, WAITING_FOR_REQUEST, WAITING_FOR_ROUTE) = monitor.expectMsgClass(classOf[Transition[_]])

    val Seq(LocalFailure(RouteNotFound)) = sender.expectMsgType[PaymentFailed].failures
    awaitCond(paymentDb.getOutgoingPayment(id).exists(_.status == OutgoingPaymentStatus.FAILED))
  }

  test("payment failed (unparsable failure)") { fixture =>
    import fixture._
    val defaultPaymentHash = randomBytes32
    val nodeParams = TestConstants.Alice.nodeParams.copy(keyManager = testKeyManager)
    val paymentDb = nodeParams.db.payments
    val relayer = TestProbe()
    val routerForwarder = TestProbe()
    val id = UUID.randomUUID()
    val paymentFSM = TestFSMRef(new PaymentLifecycle(nodeParams, id, routerForwarder.ref, relayer.ref))
    val monitor = TestProbe()
    val sender = TestProbe()

    paymentFSM ! SubscribeTransitionCallBack(monitor.ref)
    val CurrentState(_, WAITING_FOR_REQUEST) = monitor.expectMsgClass(classOf[CurrentState[_]])

    val request = SendPayment(defaultAmountMsat, defaultPaymentHash, d, maxAttempts = 2)
    sender.send(paymentFSM, request)
    awaitCond(paymentFSM.stateName == WAITING_FOR_ROUTE && paymentDb.getOutgoingPayment(id).exists(_.status == OutgoingPaymentStatus.PENDING))

    val WaitingForRoute(_, _, Nil) = paymentFSM.stateData
    routerForwarder.expectMsg(RouteRequest(a, d, defaultAmountMsat, ignoreNodes = Set.empty, ignoreChannels = Set.empty))
    routerForwarder.forward(router)
    awaitCond(paymentFSM.stateName == WAITING_FOR_PAYMENT_COMPLETE)
    val WaitingForComplete(_, _, cmd1, Nil, _, _, _, hops) = paymentFSM.stateData

    relayer.expectMsg(ForwardShortId(channelId_ab, cmd1))
    sender.send(paymentFSM, UpdateFailHtlc(ByteVector32.Zeroes, 0, defaultPaymentHash)) // unparsable message

    // then the payment lifecycle will ask for a new route excluding all intermediate nodes
    routerForwarder.expectMsg(RouteRequest(nodeParams.nodeId, d, defaultAmountMsat, ignoreNodes = Set(c), ignoreChannels = Set.empty))

    // let's simulate a response by the router with another route
    sender.send(paymentFSM, RouteResponse(hops, Set(c), Set.empty))
    awaitCond(paymentFSM.stateName == WAITING_FOR_PAYMENT_COMPLETE)
    val WaitingForComplete(_, _, cmd2, _, _, _, _, _) = paymentFSM.stateData
    // and reply a 2nd time with an unparsable failure
    relayer.expectMsg(ForwardShortId(channelId_ab, cmd2))
    sender.send(paymentFSM, UpdateFailHtlc(ByteVector32.Zeroes, 0, defaultPaymentHash)) // unparsable message

    // we allow 2 tries, so we send a 2nd request to the router
    sender.expectMsg(PaymentFailed(id, request.paymentHash, UnreadableRemoteFailure(hops) :: UnreadableRemoteFailure(hops) :: Nil))
    awaitCond(paymentDb.getOutgoingPayment(id).exists(_.status == OutgoingPaymentStatus.FAILED)) // after last attempt the payment is failed
  }

  test("payment failed (local error)") { fixture =>
    import fixture._
    val nodeParams = TestConstants.Alice.nodeParams.copy(keyManager = testKeyManager)
    val paymentDb = nodeParams.db.payments
    val relayer = TestProbe()
    val routerForwarder = TestProbe()
    val id = UUID.randomUUID()
    val paymentFSM = TestFSMRef(new PaymentLifecycle(nodeParams, id, routerForwarder.ref, relayer.ref))
    val monitor = TestProbe()
    val sender = TestProbe()

    paymentFSM ! SubscribeTransitionCallBack(monitor.ref)
    val CurrentState(_, WAITING_FOR_REQUEST) = monitor.expectMsgClass(classOf[CurrentState[_]])

    val request = SendPayment(defaultAmountMsat, randomBytes32, d, maxAttempts = 2)
    sender.send(paymentFSM, request)
    awaitCond(paymentFSM.stateName == WAITING_FOR_ROUTE && paymentDb.getOutgoingPayment(id).exists(_.status == OutgoingPaymentStatus.PENDING))

    val WaitingForRoute(_, _, Nil) = paymentFSM.stateData
    routerForwarder.expectMsg(RouteRequest(nodeParams.nodeId, d, defaultAmountMsat, assistedRoutes = Nil, ignoreNodes = Set.empty, ignoreChannels = Set.empty))
    routerForwarder.forward(router)
    awaitCond(paymentFSM.stateName == WAITING_FOR_PAYMENT_COMPLETE)
    val WaitingForComplete(_, _, cmd1, Nil, _, _, _, hops) = paymentFSM.stateData

    relayer.expectMsg(ForwardShortId(channelId_ab, cmd1))
    sender.send(paymentFSM, Status.Failure(AddHtlcFailed(ByteVector32.Zeroes, request.paymentHash, ChannelUnavailable(ByteVector32.Zeroes), Local(id, Some(paymentFSM.underlying.self)), None, None)))

    // then the payment lifecycle will ask for a new route excluding the channel
    routerForwarder.expectMsg(RouteRequest(nodeParams.nodeId, d, defaultAmountMsat, assistedRoutes = Nil, ignoreNodes = Set.empty, ignoreChannels = Set(ChannelDesc(channelId_ab, a, b))))
    awaitCond(paymentFSM.stateName == WAITING_FOR_ROUTE && paymentDb.getOutgoingPayment(id).exists(_.status == OutgoingPaymentStatus.PENDING)) // payment is still pending because the error is recoverable
  }

  test("payment failed (first hop returns an UpdateFailMalformedHtlc)") { fixture =>
    import fixture._
    val defaultPaymentHash = randomBytes32
    val nodeParams = TestConstants.Alice.nodeParams.copy(keyManager = testKeyManager)
    val paymentDb = nodeParams.db.payments
    val relayer = TestProbe()
    val routerForwarder = TestProbe()
    val id = UUID.randomUUID()
    val paymentFSM = TestFSMRef(new PaymentLifecycle(nodeParams, id, routerForwarder.ref, relayer.ref))
    val monitor = TestProbe()
    val sender = TestProbe()

    paymentFSM ! SubscribeTransitionCallBack(monitor.ref)
    val CurrentState(_, WAITING_FOR_REQUEST) = monitor.expectMsgClass(classOf[CurrentState[_]])

    val request = SendPayment(defaultAmountMsat, defaultPaymentHash, d, maxAttempts = 2)
    sender.send(paymentFSM, request)
    awaitCond(paymentFSM.stateName == WAITING_FOR_ROUTE && paymentDb.getOutgoingPayment(id).exists(_.status == OutgoingPaymentStatus.PENDING))

    val WaitingForRoute(_, _, Nil) = paymentFSM.stateData
    routerForwarder.expectMsg(RouteRequest(nodeParams.nodeId, d, defaultAmountMsat, assistedRoutes = Nil, ignoreNodes = Set.empty, ignoreChannels = Set.empty))
    routerForwarder.forward(router)
    awaitCond(paymentFSM.stateName == WAITING_FOR_PAYMENT_COMPLETE)
    val WaitingForComplete(_, _, cmd1, Nil, _, _, _, hops) = paymentFSM.stateData

    relayer.expectMsg(ForwardShortId(channelId_ab, cmd1))
    sender.send(paymentFSM, UpdateFailMalformedHtlc(ByteVector32.Zeroes, 0, defaultPaymentHash, FailureMessageCodecs.BADONION))

    // then the payment lifecycle will ask for a new route excluding the channel
    routerForwarder.expectMsg(RouteRequest(a, d, defaultAmountMsat, assistedRoutes = Nil, ignoreNodes = Set.empty, ignoreChannels = Set(ChannelDesc(channelId_ab, a, b))))
    awaitCond(paymentFSM.stateName == WAITING_FOR_ROUTE && paymentDb.getOutgoingPayment(id).exists(_.status == OutgoingPaymentStatus.PENDING))
  }

  test("payment failed (TemporaryChannelFailure)") { fixture =>
    import fixture._
    val nodeParams = TestConstants.Alice.nodeParams.copy(keyManager = testKeyManager)
    val relayer = TestProbe()
    val routerForwarder = TestProbe()
    val id = UUID.randomUUID()
    val paymentFSM = TestFSMRef(new PaymentLifecycle(nodeParams, id, routerForwarder.ref, relayer.ref))
    val monitor = TestProbe()
    val sender = TestProbe()

    paymentFSM ! SubscribeTransitionCallBack(monitor.ref)
    val CurrentState(_, WAITING_FOR_REQUEST) = monitor.expectMsgClass(classOf[CurrentState[_]])

    val request = SendPayment(defaultAmountMsat, randomBytes32, d, maxAttempts = 2)
    sender.send(paymentFSM, request)
    awaitCond(paymentFSM.stateName == WAITING_FOR_ROUTE)
    val WaitingForRoute(_, _, Nil) = paymentFSM.stateData
    routerForwarder.expectMsg(RouteRequest(nodeParams.nodeId, d, defaultAmountMsat, assistedRoutes = Nil, ignoreNodes = Set.empty, ignoreChannels = Set.empty))
    routerForwarder.forward(router)
    awaitCond(paymentFSM.stateName == WAITING_FOR_PAYMENT_COMPLETE)
    val WaitingForComplete(_, _, cmd1, Nil, sharedSecrets1, _, _, hops) = paymentFSM.stateData

    val failure = TemporaryChannelFailure(channelUpdate_bc)

    relayer.expectMsg(ForwardShortId(channelId_ab, cmd1))
    sender.send(paymentFSM, UpdateFailHtlc(ByteVector32.Zeroes, 0, Sphinx.createErrorPacket(sharedSecrets1.head._1, failure)))

    // payment lifecycle will ask the router to temporarily exclude this channel from its route calculations
    routerForwarder.expectMsg(ExcludeChannel(ChannelDesc(channelUpdate_bc.shortChannelId, b, c)))
    routerForwarder.forward(router)
    // payment lifecycle forwards the embedded channelUpdate to the router
    routerForwarder.expectMsg(channelUpdate_bc)
    awaitCond(paymentFSM.stateName == WAITING_FOR_ROUTE)
    routerForwarder.expectMsg(RouteRequest(a, d, defaultAmountMsat, assistedRoutes = Nil, ignoreNodes = Set.empty, ignoreChannels = Set.empty))
    routerForwarder.forward(router)
    // we allow 2 tries, so we send a 2nd request to the router
    sender.expectMsg(PaymentFailed(id, request.paymentHash, RemoteFailure(hops, ErrorPacket(b, failure)) :: LocalFailure(RouteNotFound) :: Nil))
  }

  test("payment failed (Update)") { fixture =>
    import fixture._
    val nodeParams = TestConstants.Alice.nodeParams.copy(keyManager = testKeyManager)
    val paymentDb = nodeParams.db.payments
    val relayer = TestProbe()
    val routerForwarder = TestProbe()
    val id = UUID.randomUUID()
    val paymentFSM = TestFSMRef(new PaymentLifecycle(nodeParams, id, routerForwarder.ref, relayer.ref))
    val monitor = TestProbe()
    val sender = TestProbe()

    paymentFSM ! SubscribeTransitionCallBack(monitor.ref)
    val CurrentState(_, WAITING_FOR_REQUEST) = monitor.expectMsgClass(classOf[CurrentState[_]])

    val request = SendPayment(defaultAmountMsat, randomBytes32, d, maxAttempts = 5)
    sender.send(paymentFSM, request)
    awaitCond(paymentFSM.stateName == WAITING_FOR_ROUTE && paymentDb.getOutgoingPayment(id).exists(_.status == OutgoingPaymentStatus.PENDING))

    val WaitingForRoute(_, _, Nil) = paymentFSM.stateData
    routerForwarder.expectMsg(RouteRequest(nodeParams.nodeId, d, defaultAmountMsat, assistedRoutes = Nil, ignoreNodes = Set.empty, ignoreChannels = Set.empty))
    routerForwarder.forward(router)
    awaitCond(paymentFSM.stateName == WAITING_FOR_PAYMENT_COMPLETE)
    val WaitingForComplete(_, _, cmd1, Nil, sharedSecrets1, _, _, hops) = paymentFSM.stateData
    relayer.expectMsg(ForwardShortId(channelId_ab, cmd1))

    // we change the cltv expiry
    val channelUpdate_bc_modified = makeChannelUpdate(Block.RegtestGenesisBlock.hash, priv_b, c, channelId_bc, cltvExpiryDelta = 42, htlcMinimumMsat = channelUpdate_bc.htlcMinimumMsat, feeBaseMsat = channelUpdate_bc.feeBaseMsat, feeProportionalMillionths = channelUpdate_bc.feeProportionalMillionths, htlcMaximumMsat = channelUpdate_bc.htlcMaximumMsat.get)
    val failure = IncorrectCltvExpiry(5, channelUpdate_bc_modified)
    // and node replies with a failure containing a new channel update
    sender.send(paymentFSM, UpdateFailHtlc(ByteVector32.Zeroes, 0, Sphinx.createErrorPacket(sharedSecrets1.head._1, failure)))

    // payment lifecycle forwards the embedded channelUpdate to the router
    routerForwarder.expectMsg(channelUpdate_bc_modified)
    awaitCond(paymentFSM.stateName == WAITING_FOR_ROUTE && paymentDb.getOutgoingPayment(id).exists(_.status == OutgoingPaymentStatus.PENDING)) // 1 failure but not final, the payment is still PENDING
    routerForwarder.expectMsg(RouteRequest(nodeParams.nodeId, d, defaultAmountMsat, assistedRoutes = Nil, ignoreNodes = Set.empty, ignoreChannels = Set.empty))
    routerForwarder.forward(router)

    // router answers with a new route, taking into account the new update
    awaitCond(paymentFSM.stateName == WAITING_FOR_PAYMENT_COMPLETE)
    val WaitingForComplete(_, _, cmd2, _, sharedSecrets2, _, _, hops2) = paymentFSM.stateData
    relayer.expectMsg(ForwardShortId(channelId_ab, cmd2))

    // we change the cltv expiry one more time
    val channelUpdate_bc_modified_2 = makeChannelUpdate(Block.RegtestGenesisBlock.hash, priv_b, c, channelId_bc, cltvExpiryDelta = 43, htlcMinimumMsat = channelUpdate_bc.htlcMinimumMsat, feeBaseMsat = channelUpdate_bc.feeBaseMsat, feeProportionalMillionths = channelUpdate_bc.feeProportionalMillionths, htlcMaximumMsat = channelUpdate_bc.htlcMaximumMsat.get)
    val failure2 = IncorrectCltvExpiry(5, channelUpdate_bc_modified_2)
    // and node replies with a failure containing a new channel update
    sender.send(paymentFSM, UpdateFailHtlc(ByteVector32.Zeroes, 0, Sphinx.createErrorPacket(sharedSecrets2.head._1, failure2)))

    // this time the payment lifecycle will ask the router to temporarily exclude this channel from its route calculations
    routerForwarder.expectMsg(ExcludeChannel(ChannelDesc(channelUpdate_bc.shortChannelId, b, c)))
    routerForwarder.forward(router)
    // but it will still forward the embedded channelUpdate to the router
    routerForwarder.expectMsg(channelUpdate_bc_modified_2)
    awaitCond(paymentFSM.stateName == WAITING_FOR_ROUTE)
    routerForwarder.expectMsg(RouteRequest(nodeParams.nodeId, d, defaultAmountMsat, assistedRoutes = Nil, ignoreNodes = Set.empty, ignoreChannels = Set.empty))
    routerForwarder.forward(router)

    // this time the router can't find a route: game over
    sender.expectMsg(PaymentFailed(id, request.paymentHash, RemoteFailure(hops, ErrorPacket(b, failure)) :: RemoteFailure(hops2, ErrorPacket(b, failure2)) :: LocalFailure(RouteNotFound) :: Nil))
    awaitCond(paymentDb.getOutgoingPayment(id).exists(_.status == OutgoingPaymentStatus.FAILED))
  }

  test("payment failed (PermanentChannelFailure)") { fixture =>
    import fixture._
    val nodeParams = TestConstants.Alice.nodeParams.copy(keyManager = testKeyManager)
    val paymentDb = nodeParams.db.payments
    val relayer = TestProbe()
    val routerForwarder = TestProbe()
    val id = UUID.randomUUID()
    val paymentFSM = TestFSMRef(new PaymentLifecycle(nodeParams, id, routerForwarder.ref, relayer.ref))
    val monitor = TestProbe()
    val sender = TestProbe()

    paymentFSM ! SubscribeTransitionCallBack(monitor.ref)
    val CurrentState(_, WAITING_FOR_REQUEST) = monitor.expectMsgClass(classOf[CurrentState[_]])

    val request = SendPayment(defaultAmountMsat, randomBytes32, d, maxAttempts = 2)
    sender.send(paymentFSM, request)
    awaitCond(paymentFSM.stateName == WAITING_FOR_ROUTE && paymentDb.getOutgoingPayment(id).exists(_.status == OutgoingPaymentStatus.PENDING))

    val WaitingForRoute(_, _, Nil) = paymentFSM.stateData
    routerForwarder.expectMsg(RouteRequest(nodeParams.nodeId, d, defaultAmountMsat, assistedRoutes = Nil, ignoreNodes = Set.empty, ignoreChannels = Set.empty))
    routerForwarder.forward(router)
    awaitCond(paymentFSM.stateName == WAITING_FOR_PAYMENT_COMPLETE)
    val WaitingForComplete(_, _, cmd1, Nil, sharedSecrets1, _, _, hops) = paymentFSM.stateData

    val failure = PermanentChannelFailure

    relayer.expectMsg(ForwardShortId(channelId_ab, cmd1))
    sender.send(paymentFSM, UpdateFailHtlc(ByteVector32.Zeroes, 0, Sphinx.createErrorPacket(sharedSecrets1.head._1, failure)))

    // payment lifecycle forwards the embedded channelUpdate to the router
    awaitCond(paymentFSM.stateName == WAITING_FOR_ROUTE)
<<<<<<< HEAD
    routerForwarder.expectMsgType[WatchEventSpentBasic] // this is specific to Android
=======
>>>>>>> 92e2d21e
    routerForwarder.expectMsg(RouteRequest(nodeParams.nodeId, d, defaultAmountMsat, assistedRoutes = Nil, ignoreNodes = Set.empty, ignoreChannels = Set(ChannelDesc(channelId_bc, b, c))))
    routerForwarder.forward(router)
    // we allow 2 tries, so we send a 2nd request to the router, which won't find another route

    sender.expectMsg(PaymentFailed(id, request.paymentHash, RemoteFailure(hops, ErrorPacket(b, failure)) :: LocalFailure(RouteNotFound) :: Nil))
    awaitCond(paymentDb.getOutgoingPayment(id).exists(_.status == OutgoingPaymentStatus.FAILED))
  }

  test("payment succeeded") { fixture =>
    import fixture._
    val defaultPaymentHash = randomBytes32
    val nodeParams = TestConstants.Alice.nodeParams.copy(keyManager = testKeyManager)
    val paymentDb = nodeParams.db.payments
    val id = UUID.randomUUID()
    val paymentFSM = system.actorOf(PaymentLifecycle.props(nodeParams, id, router, TestProbe().ref))
    val monitor = TestProbe()
    val sender = TestProbe()
    val eventListener = TestProbe()
    system.eventStream.subscribe(eventListener.ref, classOf[PaymentEvent])

    paymentFSM ! SubscribeTransitionCallBack(monitor.ref)
    val CurrentState(_, WAITING_FOR_REQUEST) = monitor.expectMsgClass(classOf[CurrentState[_]])

    val request = SendPayment(defaultAmountMsat, defaultPaymentHash, d, maxAttempts = 5)
    sender.send(paymentFSM, request)
    val Transition(_, WAITING_FOR_REQUEST, WAITING_FOR_ROUTE) = monitor.expectMsgClass(classOf[Transition[_]])
    val Transition(_, WAITING_FOR_ROUTE, WAITING_FOR_PAYMENT_COMPLETE) = monitor.expectMsgClass(classOf[Transition[_]])
    awaitCond(paymentDb.getOutgoingPayment(id).exists(_.status == OutgoingPaymentStatus.PENDING))
    sender.send(paymentFSM, UpdateFulfillHtlc(ByteVector32.Zeroes, 0, defaultPaymentHash))

    val paymentOK = sender.expectMsgType[PaymentSucceeded]
    val PaymentSent(_, MilliSatoshi(request.amountMsat), fee, request.paymentHash, paymentOK.paymentPreimage, _, _) = eventListener.expectMsgType[PaymentSent]
    assert(fee > MilliSatoshi(0))
    assert(fee === MilliSatoshi(paymentOK.amountMsat - request.amountMsat))
    awaitCond(paymentDb.getOutgoingPayment(id).exists(_.status == OutgoingPaymentStatus.SUCCEEDED))
  }

  test("payment succeeded to a channel with fees=0") { fixture =>
    import fixture._
    import fr.acinq.eclair.randomKey
    val defaultPaymentHash = randomBytes32
    val nodeParams = TestConstants.Alice.nodeParams.copy(keyManager = testKeyManager)
    // the network will be a --(1)--> b ---(2)--> c --(3)--> d  and e --(4)--> f (we are a) and b -> g has fees=0
    //                                 \
    //                                  \--(5)--> g

    val (priv_g, priv_funding_g) = (randomKey, randomKey)
    val (g, funding_g) = (priv_g.publicKey, priv_funding_g.publicKey)
    val ann_g = makeNodeAnnouncement(priv_g, "node-G", Color(-30, 10, -50), Nil)
    val channelId_bg = ShortChannelId(420000, 5, 0)
    val chan_bg = channelAnnouncement(channelId_bg, priv_b, priv_g, priv_funding_b, priv_funding_g)
    val channelUpdate_bg = makeChannelUpdate(Block.RegtestGenesisBlock.hash, priv_b, g, channelId_bg, cltvExpiryDelta = 9, htlcMinimumMsat = 0, feeBaseMsat = 0, feeProportionalMillionths = 0, htlcMaximumMsat = 500000000L)
    val channelUpdate_gb = makeChannelUpdate(Block.RegtestGenesisBlock.hash, priv_g, b, channelId_bg, cltvExpiryDelta = 9, htlcMinimumMsat = 0, feeBaseMsat = 10, feeProportionalMillionths = 8, htlcMaximumMsat = 500000000L)
    assert(Router.getDesc(channelUpdate_bg, chan_bg) === ChannelDesc(chan_bg.shortChannelId, priv_b.publicKey, priv_g.publicKey))
    router ! PeerRoutingMessage(null, remoteNodeId, chan_bg)
    router ! PeerRoutingMessage(null, remoteNodeId, ann_g)
    router ! PeerRoutingMessage(null, remoteNodeId, channelUpdate_bg)
    router ! PeerRoutingMessage(null, remoteNodeId, channelUpdate_gb)

    // On Android we don't validate channels
    //watcher.expectMsg(ValidateRequest(chan_bg))
    //watcher.send(router, ValidateResult(chan_bg, Right((Transaction(version = 0, txIn = Nil, txOut = TxOut(Satoshi(1000000), write(pay2wsh(Scripts.multiSig2of2(funding_b, funding_g)))) :: Nil, lockTime = 0), UtxoStatus.Unspent))))
    //watcher.expectMsgType[WatchSpentBasic]

    // actual test begins
    val paymentFSM = system.actorOf(PaymentLifecycle.props(nodeParams, UUID.randomUUID(), router, TestProbe().ref))
    val monitor = TestProbe()
    val sender = TestProbe()
    val eventListener = TestProbe()
    system.eventStream.subscribe(eventListener.ref, classOf[PaymentEvent])

    paymentFSM ! SubscribeTransitionCallBack(monitor.ref)
    val CurrentState(_, WAITING_FOR_REQUEST) = monitor.expectMsgClass(classOf[CurrentState[_]])

    // we send a payment to G which is just after the
    val request = SendPayment(defaultAmountMsat, defaultPaymentHash, g, maxAttempts = 5)
    sender.send(paymentFSM, request)

    // the route will be A -> B -> G where B -> G has a channel_update with fees=0
    val Transition(_, WAITING_FOR_REQUEST, WAITING_FOR_ROUTE) = monitor.expectMsgClass(classOf[Transition[_]])
    val Transition(_, WAITING_FOR_ROUTE, WAITING_FOR_PAYMENT_COMPLETE) = monitor.expectMsgClass(classOf[Transition[_]])

    sender.send(paymentFSM, UpdateFulfillHtlc(ByteVector32.Zeroes, 0, defaultPaymentHash))

    val paymentOK = sender.expectMsgType[PaymentSucceeded]
    val PaymentSent(_, MilliSatoshi(request.amountMsat), fee, request.paymentHash, paymentOK.paymentPreimage, _, _) = eventListener.expectMsgType[PaymentSent]

    // during the route computation the fees were treated as if they were 1msat but when sending the onion we actually put zero
    // NB: A -> B doesn't pay fees because it's our direct neighbor
    // NB: B -> G doesn't asks for fees at all
    assert(fee === MilliSatoshi(0))
    assert(fee === MilliSatoshi(paymentOK.amountMsat - request.amountMsat))
  }

  test("filter errors properly") { _ =>
    val failures = LocalFailure(RouteNotFound) :: RemoteFailure(Hop(a, b, channelUpdate_ab) :: Nil, ErrorPacket(a, TemporaryNodeFailure)) :: LocalFailure(AddHtlcFailed(ByteVector32.Zeroes, ByteVector32.Zeroes, ChannelUnavailable(ByteVector32.Zeroes), Local(UUID.randomUUID(), None), None, None)) :: LocalFailure(RouteNotFound) :: Nil
    val filtered = PaymentLifecycle.transformForUser(failures)
    assert(filtered == LocalFailure(RouteNotFound) :: RemoteFailure(Hop(a, b, channelUpdate_ab) :: Nil, ErrorPacket(a, TemporaryNodeFailure)) :: LocalFailure(ChannelUnavailable(ByteVector32.Zeroes)) :: Nil)
  }
}<|MERGE_RESOLUTION|>--- conflicted
+++ resolved
@@ -44,8 +44,6 @@
 class PaymentLifecycleSpec extends BaseRouterSpec {
 
   val defaultAmountMsat = 142000000L
-<<<<<<< HEAD
-=======
 
   test("send to route") { fixture =>
     import fixture._
@@ -74,7 +72,6 @@
     sender.expectMsgType[PaymentSucceeded]
     awaitCond(paymentDb.getOutgoingPayment(id).exists(_.status == OutgoingPaymentStatus.SUCCEEDED))
   }
->>>>>>> 92e2d21e
 
   test("payment failed (route not found)") { fixture =>
     import fixture._
@@ -362,10 +359,7 @@
 
     // payment lifecycle forwards the embedded channelUpdate to the router
     awaitCond(paymentFSM.stateName == WAITING_FOR_ROUTE)
-<<<<<<< HEAD
     routerForwarder.expectMsgType[WatchEventSpentBasic] // this is specific to Android
-=======
->>>>>>> 92e2d21e
     routerForwarder.expectMsg(RouteRequest(nodeParams.nodeId, d, defaultAmountMsat, assistedRoutes = Nil, ignoreNodes = Set.empty, ignoreChannels = Set(ChannelDesc(channelId_bc, b, c))))
     routerForwarder.forward(router)
     // we allow 2 tries, so we send a 2nd request to the router, which won't find another route
