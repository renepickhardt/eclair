--- conflicted
+++ resolved
@@ -444,15 +444,9 @@
     // Phoenix special case: ignore payment secret invoice validation
     // todo: reinstate this assert once legacy 1.0.1 Phoenix wallet have been upgraded
     // A multi-part invoice must use a payment secret.
-<<<<<<< HEAD
     // assertThrows[IllegalArgumentException](
     //   PaymentRequest(Block.LivenetGenesisBlock.hash, Some(123 msat), ByteVector32.One, priv, "MPP without secrets", features = Some(Features(BasicMultiPartPayment.optional, VariableLengthOnion.optional)))
     // )
-=======
-    assertThrows[IllegalArgumentException](
-      PaymentRequest(Block.LivenetGenesisBlock.hash, Some(123 msat), ByteVector32.One, priv, "MPP without secrets", features = Some(PaymentRequestFeatures(BasicMultiPartPayment.optional, VariableLengthOnion.optional)))
-    )
->>>>>>> ce3629c9
   }
 
   test("trampoline") {
