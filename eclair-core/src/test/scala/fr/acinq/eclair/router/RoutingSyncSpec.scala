/*
 * Copyright 2018 ACINQ SAS
 *
 * Licensed under the Apache License, Version 2.0 (the "License");
 * you may not use this file except in compliance with the License.
 * You may obtain a copy of the License at
 *
 *     http://www.apache.org/licenses/LICENSE-2.0
 *
 * Unless required by applicable law or agreed to in writing, software
 * distributed under the License is distributed on an "AS IS" BASIS,
 * WITHOUT WARRANTIES OR CONDITIONS OF ANY KIND, either express or implied.
 * See the License for the specific language governing permissions and
 * limitations under the License.
 */

package fr.acinq.eclair.router

import akka.actor.ActorSystem
import akka.testkit.{TestFSMRef, TestKit, TestProbe}
import fr.acinq.bitcoin.Block
import fr.acinq.eclair.TestConstants.{Alice, Bob}
import fr.acinq.eclair._
import fr.acinq.eclair.crypto.TransportHandler
import fr.acinq.eclair.io.Peer.PeerRoutingMessage
import fr.acinq.eclair.router.Announcements.{makeChannelUpdate, makeNodeAnnouncement}
import fr.acinq.eclair.router.BaseRouterSpec.channelAnnouncement
import fr.acinq.eclair.wire._
import org.junit.runner.RunWith
import org.scalatest.FunSuiteLike
import org.scalatest.junit.JUnitRunner

import scala.concurrent.duration._

@RunWith(classOf[JUnitRunner])
class RoutingSyncSpec extends TestKit(ActorSystem("test")) with FunSuiteLike {

  import RoutingSyncSpec.makeFakeRoutingInfo

<<<<<<< HEAD
  val txid = BinaryData("aaaaaaaaaaaaaaaaaaaaaaaaaaaaaaaaaaaaaaaaaaaaaaaaaaaaaaaaaaaaaaaa")

  type FixtureParam = Tuple3[ActorRef, ActorRef, ActorRef]

  val shortChannelIds = ChannelRangeQueriesSpec.shortChannelIds.take(100)

  val fakeRoutingInfo = shortChannelIds.map(makeFakeRoutingInfo)
  // A will be missing the last 1000 items
  val routingInfoA = fakeRoutingInfo.dropRight(10)
  // and B will be missing the first 1000 items
  val routingInfoB = fakeRoutingInfo.drop(10)

  override def withFixture(test: OneArgTest) = {
    val watcherA = system.actorOf(Props(new FakeWatcher()))
    val paramsA = Alice.nodeParams
    routingInfoA.map {
      case (a, u1, u2, n1, n2) =>
        paramsA.networkDb.addChannel(a, txid, Satoshi(100000))
        paramsA.networkDb.addChannelUpdate(u1)
        paramsA.networkDb.addChannelUpdate(u2)
        paramsA.networkDb.addNode(n1)
        paramsA.networkDb.addNode(n2)
    }
    val probe = TestProbe()
    val switchboard = system.actorOf(Props(new Actor {
      override def receive: Receive = {
        case msg => probe.ref forward msg
      }
    }), "switchboard")

    val routerA = system.actorOf(Props(new Router(paramsA, watcherA)), "routerA")
    val idA = PrivateKey(BinaryData("01"  *32), true).publicKey

    val watcherB = system.actorOf(Props(new FakeWatcher()))
    val paramsB = Bob.nodeParams
    routingInfoB.map {
      case (a, u1, u2, n1, n2) =>
        paramsB.networkDb.addChannel(a, txid, Satoshi(100000))
        paramsB.networkDb.addChannelUpdate(u1)
        paramsB.networkDb.addChannelUpdate(u2)
        paramsB.networkDb.addNode(n1)
        paramsB.networkDb.addNode(n2)
    }
    val routerB = system.actorOf(Props(new Router(paramsB, watcherB)), "routerB")
    val idB = PrivateKey(BinaryData("02"  *32), true).publicKey

    val pipe = system.actorOf(Props(new RoutingSyncSpec.Pipe(routerA, idA, routerB, idA)))
    val sender = TestProbe()
    awaitCond({
      sender.send(routerA, 'channels)
      val channelsA = sender.expectMsgType[Iterable[ChannelAnnouncement]]
      channelsA.size == routingInfoA.size
    }, max = 30 seconds)

    test((routerA, routerB, pipe))
  }

  ignore("initial sync") {
    case (routerA, routerB, pipe) => {
      Globals.blockCount.set(shortChannelIds.map(id => ShortChannelId.coordinates(id).blockHeight).max)

      val sender = TestProbe()
      routerA ! SendChannelQuery(Alice.nodeParams.nodeId, pipe)
      routerB ! SendChannelQuery(Bob.nodeParams.nodeId, pipe)

      awaitCond({
        sender.send(routerA, 'channels)
        val channelsA = sender.expectMsgType[Iterable[ChannelAnnouncement]]
        sender.send(routerB, 'channels)
        val channelsB = sender.expectMsgType[Iterable[ChannelAnnouncement]]
        channelsA.toSet == channelsB.toSet
      }, max = 30 seconds)
    }
=======
  test("handle channel range queries") {
    val params = TestConstants.Alice.nodeParams
    val router = TestFSMRef(new Router(params, TestProbe().ref))
    val transport = TestProbe()
    val sender = TestProbe()
    sender.ignoreMsg { case _: TransportHandler.ReadAck => true }
    val remoteNodeId = TestConstants.Bob.nodeParams.nodeId

    // ask router to send a channel range query
    sender.send(router, SendChannelQuery(remoteNodeId, sender.ref))
    val QueryChannelRange(chainHash, firstBlockNum, numberOfBlocks) = sender.expectMsgType[QueryChannelRange]
    sender.expectMsgType[GossipTimestampFilter]


    val shortChannelIds = ChannelRangeQueriesSpec.shortChannelIds.take(350)
    val fakeRoutingInfo = shortChannelIds.map(makeFakeRoutingInfo).map(t => t._1.shortChannelId -> t).toMap

    // split our anwser in 3 blocks
    val List(block1) = ChannelRangeQueries.encodeShortChannelIds(firstBlockNum, numberOfBlocks, shortChannelIds.take(100), ChannelRangeQueries.UNCOMPRESSED_FORMAT)
    val List(block2) = ChannelRangeQueries.encodeShortChannelIds(firstBlockNum, numberOfBlocks, shortChannelIds.drop(100).take(100), ChannelRangeQueries.UNCOMPRESSED_FORMAT)
    val List(block3) = ChannelRangeQueries.encodeShortChannelIds(firstBlockNum, numberOfBlocks, shortChannelIds.drop(200).take(150), ChannelRangeQueries.UNCOMPRESSED_FORMAT)

    // send first block
    sender.send(router, PeerRoutingMessage(transport.ref, remoteNodeId, ReplyChannelRange(chainHash, block1.firstBlock, block1.numBlocks, 1, block1.shortChannelIds)))
    // router should ask for our first block of ids
    val QueryShortChannelIds(_, data1) = transport.expectMsgType[QueryShortChannelIds]
    val (_, shortChannelIds1, false) = ChannelRangeQueries.decodeShortChannelIds(data1)
    assert(shortChannelIds1 == shortChannelIds.take(100))

    // send second block
    sender.send(router, PeerRoutingMessage(transport.ref, remoteNodeId, ReplyChannelRange(chainHash, block2.firstBlock, block2.numBlocks, 1, block2.shortChannelIds)))

    // send the first 50 items
    shortChannelIds1.take(50).foreach(id => {
      val (ca, cu1, cu2, _, _) = fakeRoutingInfo(id)
      sender.send(router, PeerRoutingMessage(transport.ref, remoteNodeId, ca))
      sender.send(router, PeerRoutingMessage(transport.ref, remoteNodeId, cu1))
      sender.send(router, PeerRoutingMessage(transport.ref, remoteNodeId, cu2))
    })

    // send the last 50 items
    shortChannelIds1.drop(50).foreach(id => {
      val (ca, cu1, cu2, _, _) = fakeRoutingInfo(id)
      sender.send(router, PeerRoutingMessage(transport.ref, remoteNodeId, ca))
      sender.send(router, PeerRoutingMessage(transport.ref, remoteNodeId, cu1))
      sender.send(router, PeerRoutingMessage(transport.ref, remoteNodeId, cu2))
    })

    // during that time, router should not have asked for more ids, it already has a pending query !
    transport.expectNoMsg(200 millis)

    // now send our ReplyShortChannelIdsEnd message
    sender.send(router, PeerRoutingMessage(transport.ref, remoteNodeId, ReplyShortChannelIdsEnd(chainHash, 1.toByte)))

    // router should ask for our second block of ids
    val QueryShortChannelIds(_, data2) = transport.expectMsgType[QueryShortChannelIds]
    val (_, shortChannelIds2, false) = ChannelRangeQueries.decodeShortChannelIds(data2)
    assert(shortChannelIds2 == shortChannelIds.drop(100).take(100))
>>>>>>> 2c1811d1
  }
}


object RoutingSyncSpec {
  class FakeWatcher extends Actor {
    def receive = {
      case _: WatchSpentBasic => ()
      case ValidateRequest(ann) =>
        val txOut = TxOut(Satoshi(1000000), Script.pay2wsh(Scripts.multiSig2of2(ann.bitcoinKey1, ann.bitcoinKey2)))
        val TxCoordinates(_, _, outputIndex) = ShortChannelId.coordinates(ann.shortChannelId)
        sender ! ValidateResult(ann, Some(Transaction(version = 0, txIn = Nil, txOut = List.fill(outputIndex + 1)(txOut), lockTime = 0)), true, None)
      case unexpected => println(s"unexpected : $unexpected")
    }
  }

  def makeFakeRoutingInfo(shortChannelId: ShortChannelId): (ChannelAnnouncement, ChannelUpdate, ChannelUpdate, NodeAnnouncement, NodeAnnouncement) = {
    val (priv_a, priv_b, priv_funding_a, priv_funding_b) = (randomKey, randomKey, randomKey, randomKey)
    val channelAnn_ab = channelAnnouncement(shortChannelId, priv_a, priv_b, priv_funding_a, priv_funding_b)
    val TxCoordinates(blockHeight, _, _) = ShortChannelId.coordinates(shortChannelId)
    val channelUpdate_ab = makeChannelUpdate(Block.RegtestGenesisBlock.hash, priv_a, priv_b.publicKey, shortChannelId, cltvExpiryDelta = 7, 0, feeBaseMsat = 766000, feeProportionalMillionths = 10, timestamp = blockHeight)
    val channelUpdate_ba = makeChannelUpdate(Block.RegtestGenesisBlock.hash, priv_b, priv_a.publicKey, shortChannelId, cltvExpiryDelta = 7, 0, feeBaseMsat = 766000, feeProportionalMillionths = 10, timestamp = blockHeight)
    val nodeAnnouncement_a = makeNodeAnnouncement(priv_a, "a", Alice.nodeParams.color, List())
    val nodeAnnouncement_b = makeNodeAnnouncement(priv_b, "b", Bob.nodeParams.color, List())
    (channelAnn_ab, channelUpdate_ab, channelUpdate_ba, nodeAnnouncement_a, nodeAnnouncement_b)
  }
}<|MERGE_RESOLUTION|>--- conflicted
+++ resolved
@@ -1,19 +1,3 @@
-/*
- * Copyright 2018 ACINQ SAS
- *
- * Licensed under the Apache License, Version 2.0 (the "License");
- * you may not use this file except in compliance with the License.
- * You may obtain a copy of the License at
- *
- *     http://www.apache.org/licenses/LICENSE-2.0
- *
- * Unless required by applicable law or agreed to in writing, software
- * distributed under the License is distributed on an "AS IS" BASIS,
- * WITHOUT WARRANTIES OR CONDITIONS OF ANY KIND, either express or implied.
- * See the License for the specific language governing permissions and
- * limitations under the License.
- */
-
 package fr.acinq.eclair.router
 
 import akka.actor.ActorSystem
@@ -37,81 +21,6 @@
 
   import RoutingSyncSpec.makeFakeRoutingInfo
 
-<<<<<<< HEAD
-  val txid = BinaryData("aaaaaaaaaaaaaaaaaaaaaaaaaaaaaaaaaaaaaaaaaaaaaaaaaaaaaaaaaaaaaaaa")
-
-  type FixtureParam = Tuple3[ActorRef, ActorRef, ActorRef]
-
-  val shortChannelIds = ChannelRangeQueriesSpec.shortChannelIds.take(100)
-
-  val fakeRoutingInfo = shortChannelIds.map(makeFakeRoutingInfo)
-  // A will be missing the last 1000 items
-  val routingInfoA = fakeRoutingInfo.dropRight(10)
-  // and B will be missing the first 1000 items
-  val routingInfoB = fakeRoutingInfo.drop(10)
-
-  override def withFixture(test: OneArgTest) = {
-    val watcherA = system.actorOf(Props(new FakeWatcher()))
-    val paramsA = Alice.nodeParams
-    routingInfoA.map {
-      case (a, u1, u2, n1, n2) =>
-        paramsA.networkDb.addChannel(a, txid, Satoshi(100000))
-        paramsA.networkDb.addChannelUpdate(u1)
-        paramsA.networkDb.addChannelUpdate(u2)
-        paramsA.networkDb.addNode(n1)
-        paramsA.networkDb.addNode(n2)
-    }
-    val probe = TestProbe()
-    val switchboard = system.actorOf(Props(new Actor {
-      override def receive: Receive = {
-        case msg => probe.ref forward msg
-      }
-    }), "switchboard")
-
-    val routerA = system.actorOf(Props(new Router(paramsA, watcherA)), "routerA")
-    val idA = PrivateKey(BinaryData("01"  *32), true).publicKey
-
-    val watcherB = system.actorOf(Props(new FakeWatcher()))
-    val paramsB = Bob.nodeParams
-    routingInfoB.map {
-      case (a, u1, u2, n1, n2) =>
-        paramsB.networkDb.addChannel(a, txid, Satoshi(100000))
-        paramsB.networkDb.addChannelUpdate(u1)
-        paramsB.networkDb.addChannelUpdate(u2)
-        paramsB.networkDb.addNode(n1)
-        paramsB.networkDb.addNode(n2)
-    }
-    val routerB = system.actorOf(Props(new Router(paramsB, watcherB)), "routerB")
-    val idB = PrivateKey(BinaryData("02"  *32), true).publicKey
-
-    val pipe = system.actorOf(Props(new RoutingSyncSpec.Pipe(routerA, idA, routerB, idA)))
-    val sender = TestProbe()
-    awaitCond({
-      sender.send(routerA, 'channels)
-      val channelsA = sender.expectMsgType[Iterable[ChannelAnnouncement]]
-      channelsA.size == routingInfoA.size
-    }, max = 30 seconds)
-
-    test((routerA, routerB, pipe))
-  }
-
-  ignore("initial sync") {
-    case (routerA, routerB, pipe) => {
-      Globals.blockCount.set(shortChannelIds.map(id => ShortChannelId.coordinates(id).blockHeight).max)
-
-      val sender = TestProbe()
-      routerA ! SendChannelQuery(Alice.nodeParams.nodeId, pipe)
-      routerB ! SendChannelQuery(Bob.nodeParams.nodeId, pipe)
-
-      awaitCond({
-        sender.send(routerA, 'channels)
-        val channelsA = sender.expectMsgType[Iterable[ChannelAnnouncement]]
-        sender.send(routerB, 'channels)
-        val channelsB = sender.expectMsgType[Iterable[ChannelAnnouncement]]
-        channelsA.toSet == channelsB.toSet
-      }, max = 30 seconds)
-    }
-=======
   test("handle channel range queries") {
     val params = TestConstants.Alice.nodeParams
     val router = TestFSMRef(new Router(params, TestProbe().ref))
@@ -170,23 +79,11 @@
     val QueryShortChannelIds(_, data2) = transport.expectMsgType[QueryShortChannelIds]
     val (_, shortChannelIds2, false) = ChannelRangeQueries.decodeShortChannelIds(data2)
     assert(shortChannelIds2 == shortChannelIds.drop(100).take(100))
->>>>>>> 2c1811d1
   }
 }
 
 
 object RoutingSyncSpec {
-  class FakeWatcher extends Actor {
-    def receive = {
-      case _: WatchSpentBasic => ()
-      case ValidateRequest(ann) =>
-        val txOut = TxOut(Satoshi(1000000), Script.pay2wsh(Scripts.multiSig2of2(ann.bitcoinKey1, ann.bitcoinKey2)))
-        val TxCoordinates(_, _, outputIndex) = ShortChannelId.coordinates(ann.shortChannelId)
-        sender ! ValidateResult(ann, Some(Transaction(version = 0, txIn = Nil, txOut = List.fill(outputIndex + 1)(txOut), lockTime = 0)), true, None)
-      case unexpected => println(s"unexpected : $unexpected")
-    }
-  }
-
   def makeFakeRoutingInfo(shortChannelId: ShortChannelId): (ChannelAnnouncement, ChannelUpdate, ChannelUpdate, NodeAnnouncement, NodeAnnouncement) = {
     val (priv_a, priv_b, priv_funding_a, priv_funding_b) = (randomKey, randomKey, randomKey, randomKey)
     val channelAnn_ab = channelAnnouncement(shortChannelId, priv_a, priv_b, priv_funding_a, priv_funding_b)
