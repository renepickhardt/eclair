--- conflicted
+++ resolved
@@ -82,19 +82,12 @@
 
     // We always fail extraneous HTLCs. They are a spec violation from the sender, but harmless in the relay case.
     // By failing them fast (before the payment has reached the final recipient) there's a good chance the sender won't lose any money.
-<<<<<<< HEAD
     // We don't expect to relay pay-to-open payments
-    case MultiPartPaymentFSM.ExtraPaymentReceived(_, p: MultiPartPaymentFSM.HtlcPart, failure) => rejectHtlc(p.htlc.id, p.htlc.channelId, p.amount, failure)
-
-    case MultiPartPaymentFSM.MultiPartPaymentFailed(paymentHash, failure, parts) =>
-      log.warning(s"could not relay payment (paidAmount=${parts.map(_.amount).sum} failure=$failure)")
-=======
     case MultiPartPaymentFSM.ExtraPaymentReceived(_, p: MultiPartPaymentFSM.HtlcPart, failure) => rejectHtlc(p.htlc.id, p.htlc.channelId, p.amount, failure)
 
     case MultiPartPaymentFSM.MultiPartPaymentFailed(paymentHash, failure, parts) =>
       log.warning("could not relay payment (paidAmount={} failure={})", parts.map(_.amount).sum, failure)
       Metrics.recordPaymentRelayFailed(failure.getClass.getSimpleName, Tags.RelayType.Trampoline)
->>>>>>> e7ac433a
       pendingIncoming.get(paymentHash).foreach(_.handler ! PoisonPill)
       parts.collect { case p: MultiPartPaymentFSM.HtlcPart => rejectHtlc(p.htlc.id, p.htlc.channelId, p.amount, Some(failure)) }
       context become main(pendingIncoming - paymentHash, pendingOutgoing)
