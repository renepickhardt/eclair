/*
 * Copyright 2019 ACINQ SAS
 *
 * Licensed under the Apache License, Version 2.0 (the "License");
 * you may not use this file except in compliance with the License.
 * You may obtain a copy of the License at
 *
 *     http://www.apache.org/licenses/LICENSE-2.0
 *
 * Unless required by applicable law or agreed to in writing, software
 * distributed under the License is distributed on an "AS IS" BASIS,
 * WITHOUT WARRANTIES OR CONDITIONS OF ANY KIND, either express or implied.
 * See the License for the specific language governing permissions and
 * limitations under the License.
 */

package fr.acinq.eclair.payment.send

import java.util.UUID

import akka.actor.{Actor, ActorLogging, ActorRef, Props}
import fr.acinq.bitcoin.ByteVector32
import fr.acinq.bitcoin.Crypto.PublicKey
import fr.acinq.eclair.channel.{Channel, Upstream}
import fr.acinq.eclair.crypto.Sphinx
import fr.acinq.eclair.payment.PaymentRequest.ExtraHop
import fr.acinq.eclair.payment._
import fr.acinq.eclair.payment.send.MultiPartPaymentLifecycle.SendMultiPartPayment
import fr.acinq.eclair.payment.send.PaymentLifecycle.{SendPayment, SendPaymentToRoute}
import fr.acinq.eclair.router.{ChannelHop, Hop, NodeHop, RouteParams}
import fr.acinq.eclair.wire.Onion.FinalLegacyPayload
import fr.acinq.eclair.wire._
import fr.acinq.eclair.{CltvExpiry, CltvExpiryDelta, Features, LongToBtcAmount, MilliSatoshi, NodeParams, randomBytes32}

/**
  * Created by PM on 29/08/2016.
  */
class PaymentInitiator(nodeParams: NodeParams, router: ActorRef, relayer: ActorRef, register: ActorRef) extends Actor with ActorLogging {

  import PaymentInitiator._

  override def receive: Receive = main(Map.empty)

  def main(pending: Map[UUID, PendingPayment]): Receive = {
    case r: SendPaymentRequest =>
      val paymentId = UUID.randomUUID()
      sender ! paymentId
      val paymentCfg = SendPaymentConfig(paymentId, paymentId, r.externalId, r.paymentHash, r.recipientAmount, r.recipientNodeId, Upstream.Local(paymentId), r.paymentRequest, storeInDb = true, publishEvent = true, Nil)
      val finalExpiry = r.finalExpiry(nodeParams.currentBlockHeight)
      r.paymentRequest match {
        case Some(invoice) if !invoice.features.supported =>
          sender ! PaymentFailed(paymentId, r.paymentHash, LocalFailure(InvalidInvoice(s"unknown invoice features (${invoice.features})")) :: Nil)
        case Some(invoice) if invoice.features.allowMultiPart && Features.hasFeature(nodeParams.features, Features.BasicMultiPartPayment) =>
          invoice.paymentSecret match {
            case Some(paymentSecret) =>
              spawnMultiPartPaymentFsm(paymentCfg) forward SendMultiPartPayment(paymentSecret, r.recipientNodeId, r.recipientAmount, finalExpiry, r.maxAttempts, r.assistedRoutes, r.routeParams)
            case None =>
              sender ! PaymentFailed(paymentId, r.paymentHash, LocalFailure(InvalidInvoice("multi-part invoice is missing a payment secret")) :: Nil)
          }
        case _ =>
          // NB: we only generate legacy payment onions for now for maximum compatibility.
          spawnPaymentFsm(paymentCfg) forward SendPayment(r.recipientNodeId, FinalLegacyPayload(r.recipientAmount, finalExpiry), r.maxAttempts, r.assistedRoutes, r.routeParams)
      }

    case r: SendTrampolinePaymentRequest =>
      val paymentId = UUID.randomUUID()
      sender ! paymentId
<<<<<<< HEAD
      if (!r.paymentRequest.features.allowTrampoline && r.paymentRequest.amount.isEmpty) {
        // Phoenix special case: we allow paying an amountless payment request over trampoline. It's ok because user has been warned in Phoenix.
        log.info("trying to pay an amountless invoice over trampoline")
      }
      val paymentCfg = SendPaymentConfig(paymentId, paymentId, None, r.paymentRequest.paymentHash, r.trampolineNodeId, Upstream.Local(paymentId), Some(r.paymentRequest), storeInDb = true, publishEvent = true, Some(r))
      val finalPayload = if (r.paymentRequest.features.allowMultiPart) {
        Onion.createMultiPartPayload(r.finalAmount, r.finalAmount, r.finalExpiry(nodeParams.currentBlockHeight), r.paymentRequest.paymentSecret.get)
      } else {
        Onion.createSinglePartPayload(r.finalAmount, r.finalExpiry(nodeParams.currentBlockHeight), r.paymentRequest.paymentSecret)
      }
      val trampolineRoute = Seq(
        NodeHop(nodeParams.nodeId, r.trampolineNodeId, nodeParams.expiryDeltaBlocks, 0 msat),
        NodeHop(r.trampolineNodeId, r.paymentRequest.nodeId, r.trampolineExpiryDelta, r.trampolineFees) // for now we only use a single trampoline hop
      )
      // We assume that the trampoline node supports multi-part payments (it should).
      val (trampolineAmount, trampolineExpiry, trampolineOnion) = if (r.paymentRequest.features.allowTrampoline) {
        OutgoingPacket.buildPacket(Sphinx.TrampolinePacket)(r.paymentRequest.paymentHash, trampolineRoute, finalPayload)
      } else {
        OutgoingPacket.buildTrampolineToLegacyPacket(r.paymentRequest, trampolineRoute, finalPayload)
=======
      r.trampolineAttempts match {
        case Nil =>
          sender ! PaymentFailed(paymentId, r.paymentHash, LocalFailure(TrampolineFeesMissing) :: Nil)
        case _ if !r.paymentRequest.features.allowTrampoline && r.paymentRequest.amount.isEmpty =>
          sender ! PaymentFailed(paymentId, r.paymentHash, LocalFailure(TrampolineLegacyAmountLessInvoice) :: Nil)
        case (trampolineFees, trampolineExpiryDelta) :: remainingAttempts =>
          log.info(s"sending trampoline payment with trampoline fees=$trampolineFees and expiry delta=$trampolineExpiryDelta")
          sendTrampolinePayment(paymentId, r, trampolineFees, trampolineExpiryDelta)
          context become main(pending + (paymentId -> PendingPayment(sender, remainingAttempts, r)))
      }

    case pf: PaymentFailed => pending.get(pf.id).foreach(pp => {
      val decryptedFailures = pf.failures.collect { case RemoteFailure(_, Sphinx.DecryptedFailurePacket(_, f)) => f }
      val canRetry = decryptedFailures.contains(TrampolineFeeInsufficient) || decryptedFailures.contains(TrampolineExpiryTooSoon)
      pp.remainingAttempts match {
        case (trampolineFees, trampolineExpiryDelta) :: remainingAttempts if canRetry =>
          log.info(s"retrying trampoline payment with trampoline fees=$trampolineFees and expiry delta=$trampolineExpiryDelta")
          sendTrampolinePayment(pf.id, pp.r, trampolineFees, trampolineExpiryDelta)
          context become main(pending + (pf.id -> pp.copy(remainingAttempts = remainingAttempts)))
        case _ =>
          pp.sender ! pf
          context.system.eventStream.publish(pf)
          context become main(pending - pf.id)
      }
    })

    case ps: PaymentSent => pending.get(ps.id).foreach(pp => {
      pp.sender ! ps
      context.system.eventStream.publish(ps)
      context become main(pending - ps.id)
    })

    case r: SendPaymentToRouteRequest =>
      val paymentId = UUID.randomUUID()
      val parentPaymentId = r.parentId.getOrElse(UUID.randomUUID())
      val finalExpiry = r.finalExpiry(nodeParams.currentBlockHeight)
      val additionalHops = r.trampolineNodes.sliding(2).map(hop => NodeHop(hop.head, hop(1), CltvExpiryDelta(0), 0 msat)).toSeq
      val paymentCfg = SendPaymentConfig(paymentId, parentPaymentId, r.externalId, r.paymentHash, r.recipientAmount, r.recipientNodeId, Upstream.Local(paymentId), Some(r.paymentRequest), storeInDb = true, publishEvent = true, additionalHops)
      val payFsm = spawnPaymentFsm(paymentCfg)
      r.trampolineNodes match {
        case trampoline :: recipient :: Nil =>
          log.info(s"sending trampoline payment to $recipient with trampoline=$trampoline, trampoline fees=${r.trampolineFees}, expiry delta=${r.trampolineExpiryDelta}")
          // We generate a random secret for the payment to the first trampoline node.
          val trampolineSecret = r.trampolineSecret.getOrElse(randomBytes32)
          sender ! SendPaymentToRouteResponse(paymentId, parentPaymentId, Some(trampolineSecret))
          val (trampolineAmount, trampolineExpiry, trampolineOnion) = buildTrampolinePayment(SendTrampolinePaymentRequest(r.recipientAmount, r.paymentRequest, trampoline, Seq((r.trampolineFees, r.trampolineExpiryDelta)), r.finalExpiryDelta), r.trampolineFees, r.trampolineExpiryDelta)
          payFsm forward SendPaymentToRoute(r.route, Onion.createMultiPartPayload(r.amount, trampolineAmount, trampolineExpiry, trampolineSecret, Seq(OnionTlv.TrampolineOnion(trampolineOnion))))
        case Nil =>
          sender ! SendPaymentToRouteResponse(paymentId, parentPaymentId, None)
          r.paymentRequest.paymentSecret match {
            case Some(paymentSecret) => payFsm forward SendPaymentToRoute(r.route, Onion.createMultiPartPayload(r.amount, r.recipientAmount, finalExpiry, paymentSecret))
            case None => payFsm forward SendPaymentToRoute(r.route, FinalLegacyPayload(r.recipientAmount, finalExpiry))
          }
        case _ =>
          sender ! PaymentFailed(paymentId, r.paymentHash, LocalFailure(new IllegalArgumentException(s"unsupported number of trampoline nodes: ${r.trampolineNodes}")) :: Nil)
>>>>>>> 74c4706a
      }
      // We generate a random secret for this payment to avoid leaking the invoice secret to the first trampoline node.
      val trampolineSecret = randomBytes32
      spawnMultiPartPaymentFsm(paymentCfg) forward SendMultiPartPayment(r.paymentRequest.paymentHash, trampolineSecret, r.trampolineNodeId, trampolineAmount, trampolineExpiry, 1, r.paymentRequest.routingInfo, r.routeParams, Seq(OnionTlv.TrampolineOnion(trampolineOnion.packet)))
  }

  def spawnPaymentFsm(paymentCfg: SendPaymentConfig): ActorRef = context.actorOf(PaymentLifecycle.props(nodeParams, paymentCfg, router, register))

  def spawnMultiPartPaymentFsm(paymentCfg: SendPaymentConfig): ActorRef = context.actorOf(MultiPartPaymentLifecycle.props(nodeParams, paymentCfg, relayer, router, register))

  private def buildTrampolinePayment(r: SendTrampolinePaymentRequest, trampolineFees: MilliSatoshi, trampolineExpiryDelta: CltvExpiryDelta): (MilliSatoshi, CltvExpiry, OnionRoutingPacket) = {
    val trampolineRoute = Seq(
      NodeHop(nodeParams.nodeId, r.trampolineNodeId, nodeParams.expiryDeltaBlocks, 0 msat),
      NodeHop(r.trampolineNodeId, r.recipientNodeId, trampolineExpiryDelta, trampolineFees) // for now we only use a single trampoline hop
    )
    val finalPayload = if (r.paymentRequest.features.allowMultiPart) {
      Onion.createMultiPartPayload(r.recipientAmount, r.recipientAmount, r.finalExpiry(nodeParams.currentBlockHeight), r.paymentRequest.paymentSecret.get)
    } else {
      Onion.createSinglePartPayload(r.recipientAmount, r.finalExpiry(nodeParams.currentBlockHeight), r.paymentRequest.paymentSecret)
    }
    // We assume that the trampoline node supports multi-part payments (it should).
    val (trampolineAmount, trampolineExpiry, trampolineOnion) = if (r.paymentRequest.features.allowTrampoline) {
      OutgoingPacket.buildPacket(Sphinx.TrampolinePacket)(r.paymentHash, trampolineRoute, finalPayload)
    } else {
      OutgoingPacket.buildTrampolineToLegacyPacket(r.paymentRequest, trampolineRoute, finalPayload)
    }
    (trampolineAmount, trampolineExpiry, trampolineOnion.packet)
  }

  private def sendTrampolinePayment(paymentId: UUID, r: SendTrampolinePaymentRequest, trampolineFees: MilliSatoshi, trampolineExpiryDelta: CltvExpiryDelta): Unit = {
    val paymentCfg = SendPaymentConfig(paymentId, paymentId, None, r.paymentHash, r.recipientAmount, r.recipientNodeId, Upstream.Local(paymentId), Some(r.paymentRequest), storeInDb = true, publishEvent = false, Seq(NodeHop(r.trampolineNodeId, r.recipientNodeId, trampolineExpiryDelta, trampolineFees)))
    // We generate a random secret for this payment to avoid leaking the invoice secret to the first trampoline node.
    val trampolineSecret = randomBytes32
    val (trampolineAmount, trampolineExpiry, trampolineOnion) = buildTrampolinePayment(r, trampolineFees, trampolineExpiryDelta)
    spawnMultiPartPaymentFsm(paymentCfg) ! SendMultiPartPayment(trampolineSecret, r.trampolineNodeId, trampolineAmount, trampolineExpiry, 1, r.paymentRequest.routingInfo, r.routeParams, Seq(OnionTlv.TrampolineOnion(trampolineOnion)))
  }

}

object PaymentInitiator {

  def props(nodeParams: NodeParams, router: ActorRef, relayer: ActorRef, register: ActorRef) = Props(classOf[PaymentInitiator], nodeParams, router, relayer, register)

  case class PendingPayment(sender: ActorRef, remainingAttempts: Seq[(MilliSatoshi, CltvExpiryDelta)], r: SendTrampolinePaymentRequest)

  /**
<<<<<<< HEAD
    * We temporarily let the caller decide to use Trampoline (instead of a normal payment) and set the fees/cltv.
    * It's the caller's responsibility to retry with a higher fee/cltv on certain failures.
    * Once we have trampoline fee estimation built into the router, the decision to use Trampoline or not should be done
    * automatically by the router instead of the caller.
    * TODO: @t-bast: remove this message once full Trampoline is implemented.
    */
  case class SendTrampolinePaymentRequest(finalAmount: MilliSatoshi,
                                          trampolineFees: MilliSatoshi,
=======
   * We temporarily let the caller decide to use Trampoline (instead of a normal payment) and set the fees/cltv.
   * Once we have trampoline fee estimation built into the router, the decision to use Trampoline or not should be done
   * automatically by the router instead of the caller.
   *
   * @param recipientAmount    amount that should be received by the final recipient (usually from a Bolt 11 invoice).
   * @param paymentRequest     Bolt 11 invoice.
   * @param trampolineNodeId   id of the trampoline node.
   * @param trampolineAttempts fees and expiry delta for the trampoline node. If this list contains multiple entries,
   *                           the payment will automatically be retried in case of TrampolineFeeInsufficient errors.
   *                           For example, [(10 msat, 144), (15 msat, 288)] will first send a payment with a fee of 10
   *                           msat and cltv of 144, and retry with 15 msat and 288 in case an error occurs.
   * @param finalExpiryDelta   expiry delta for the final recipient.
   * @param routeParams        (optional) parameters to fine-tune the routing algorithm.
   */
  case class SendTrampolinePaymentRequest(recipientAmount: MilliSatoshi,
>>>>>>> 74c4706a
                                          paymentRequest: PaymentRequest,
                                          trampolineNodeId: PublicKey,
                                          trampolineAttempts: Seq[(MilliSatoshi, CltvExpiryDelta)],
                                          finalExpiryDelta: CltvExpiryDelta = Channel.MIN_CLTV_EXPIRY_DELTA,
                                          routeParams: Option[RouteParams] = None) {
    val recipientNodeId = paymentRequest.nodeId
    val paymentHash = paymentRequest.paymentHash

    // We add one block in order to not have our htlcs fail when a new block has just been found.
    def finalExpiry(currentBlockHeight: Long) = finalExpiryDelta.toCltvExpiry(currentBlockHeight + 1)
  }

  /**
   * @param recipientAmount  amount that should be received by the final recipient (usually from a Bolt 11 invoice).
   * @param paymentHash      payment hash.
   * @param recipientNodeId  id of the final recipient.
   * @param maxAttempts      maximum number of retries.
   * @param finalExpiryDelta expiry delta for the final recipient.
   * @param paymentRequest   (optional) Bolt 11 invoice.
   * @param externalId       (optional) externally-controlled identifier (to reconcile between application DB and eclair DB).
   * @param assistedRoutes   (optional) routing hints (usually from a Bolt 11 invoice).
   * @param routeParams      (optional) parameters to fine-tune the routing algorithm.
   */
  case class SendPaymentRequest(recipientAmount: MilliSatoshi,
                                paymentHash: ByteVector32,
                                recipientNodeId: PublicKey,
                                maxAttempts: Int,
                                finalExpiryDelta: CltvExpiryDelta = Channel.MIN_CLTV_EXPIRY_DELTA,
                                paymentRequest: Option[PaymentRequest] = None,
                                externalId: Option[String] = None,
                                assistedRoutes: Seq[Seq[ExtraHop]] = Nil,
                                routeParams: Option[RouteParams] = None) {
    // We add one block in order to not have our htlcs fail when a new block has just been found.
    def finalExpiry(currentBlockHeight: Long) = finalExpiryDelta.toCltvExpiry(currentBlockHeight + 1)
  }

  /**
   * The sender can skip the routing algorithm by specifying the route to use.
   * When combining with MPP and Trampoline, extra-care must be taken to make sure payments are correctly grouped: only
   * amount, route and trampolineNodes should be changing.
   *
   * Example 1: MPP containing two HTLCs for a 600 msat invoice:
   * SendPaymentToRouteRequest(200 msat, 600 msat, None, parentId, invoice, CltvExpiryDelta(9), Seq(alice, bob, dave), None, 0 msat, CltvExpiryDelta(0), Nil)
   * SendPaymentToRouteRequest(400 msat, 600 msat, None, parentId, invoice, CltvExpiryDelta(9), Seq(alice, carol, dave), None, 0 msat, CltvExpiryDelta(0), Nil)
   *
   * Example 2: Trampoline with MPP for a 600 msat invoice and 100 msat trampoline fees:
   * SendPaymentToRouteRequest(250 msat, 600 msat, None, parentId, invoice, CltvExpiryDelta(9), Seq(alice, bob, dave), secret, 100 msat, CltvExpiryDelta(144), Seq(dave, peter))
   * SendPaymentToRouteRequest(450 msat, 600 msat, None, parentId, invoice, CltvExpiryDelta(9), Seq(alice, carol, dave), secret, 100 msat, CltvExpiryDelta(144), Seq(dave, peter))
   *
   * @param amount                amount that should be received by the last node in the route (should take trampoline
   *                              fees into account).
   * @param recipientAmount       amount that should be received by the final recipient (usually from a Bolt 11 invoice).
   *                              This amount may be split between multiple requests if using MPP.
   * @param externalId            (optional) externally-controlled identifier (to reconcile between application DB and eclair DB).
   * @param parentId              id of the whole payment. When manually sending a multi-part payment, you need to make
   *                              sure all partial payments use the same parentId. If not provided, a random parentId will
   *                              be generated that can be used for the remaining partial payments.
   * @param paymentRequest        Bolt 11 invoice.
   * @param finalExpiryDelta      expiry delta for the final recipient.
   * @param route                 route to use to reach either the final recipient or the first trampoline node.
   * @param trampolineSecret      if trampoline is used, this is a secret to protect the payment to the first trampoline
   *                              node against probing. When manually sending a multi-part payment, you need to make sure
   *                              all partial payments use the same trampolineSecret.
   * @param trampolineFees        if trampoline is used, fees for the first trampoline node. This value must be the same
   *                              for all partial payments in the set.
   * @param trampolineExpiryDelta if trampoline is used, expiry delta for the first trampoline node. This value must be
   *                              the same for all partial payments in the set.
   * @param trampolineNodes       if trampoline is used, list of trampoline nodes to use (we currently support only a
   *                              single trampoline node).
   */
  case class SendPaymentToRouteRequest(amount: MilliSatoshi,
                                       recipientAmount: MilliSatoshi,
                                       externalId: Option[String],
                                       parentId: Option[UUID],
                                       paymentRequest: PaymentRequest,
                                       finalExpiryDelta: CltvExpiryDelta = Channel.MIN_CLTV_EXPIRY_DELTA,
                                       route: Seq[PublicKey],
                                       trampolineSecret: Option[ByteVector32],
                                       trampolineFees: MilliSatoshi,
                                       trampolineExpiryDelta: CltvExpiryDelta,
                                       trampolineNodes: Seq[PublicKey]) {
    val recipientNodeId = paymentRequest.nodeId
    val paymentHash = paymentRequest.paymentHash

    // We add one block in order to not have our htlcs fail when a new block has just been found.
    def finalExpiry(currentBlockHeight: Long) = finalExpiryDelta.toCltvExpiry(currentBlockHeight + 1)
  }

  /**
   * @param paymentId        id of the outgoing payment (mapped to a single outgoing HTLC).
   * @param parentId         id of the whole payment. When manually sending a multi-part payment, you need to make sure
   *                         all partial payments use the same parentId.
   * @param trampolineSecret if trampoline is used, this is a secret to protect the payment to the first trampoline node
   *                         against probing. When manually sending a multi-part payment, you need to make sure all
   *                         partial payments use the same trampolineSecret.
   */
  case class SendPaymentToRouteResponse(paymentId: UUID, parentId: UUID, trampolineSecret: Option[ByteVector32])

  /**
   * Configuration for an instance of a payment state machine.
   *
   * @param id              id of the outgoing payment (mapped to a single outgoing HTLC).
   * @param parentId        id of the whole payment (if using multi-part, there will be N associated child payments,
   *                        each with a different id).
   * @param externalId      externally-controlled identifier (to reconcile between application DB and eclair DB).
   * @param paymentHash     payment hash.
   * @param recipientAmount amount that should be received by the final recipient (usually from a Bolt 11 invoice).
   * @param recipientNodeId id of the final recipient.
   * @param upstream        information about the payment origin (to link upstream to downstream when relaying a payment).
   * @param paymentRequest  Bolt 11 invoice.
   * @param storeInDb       whether to store data in the payments DB (e.g. when we're relaying a trampoline payment, we
   *                        don't want to store in the DB).
   * @param publishEvent    whether to publish a [[fr.acinq.eclair.payment.PaymentEvent]] on success/failure (e.g. for
   *                        multi-part child payments, we don't want to emit events for each child, only for the whole payment).
   * @param additionalHops  additional hops that the payment state machine isn't aware of (e.g. when using trampoline, hops
   *                        that occur after the first trampoline node).
   */
  case class SendPaymentConfig(id: UUID,
                               parentId: UUID,
                               externalId: Option[String],
                               paymentHash: ByteVector32,
                               recipientAmount: MilliSatoshi,
                               recipientNodeId: PublicKey,
                               upstream: Upstream,
                               paymentRequest: Option[PaymentRequest],
                               storeInDb: Boolean, // e.g. for trampoline we don't want to store in the DB when we're relaying payments
                               publishEvent: Boolean,
                               additionalHops: Seq[NodeHop]) {
    def fullRoute(hops: Seq[ChannelHop]): Seq[Hop] = hops ++ additionalHops

    def createPaymentSent(preimage: ByteVector32, parts: Seq[PaymentSent.PartialPayment]) = PaymentSent(parentId, paymentHash, preimage, recipientAmount, recipientNodeId, parts)
  }

  // @formatter:off
  case class InvalidInvoice(message: String) extends IllegalArgumentException(s"can't send payment: $message")
  object TrampolineFeesMissing extends IllegalArgumentException("trampoline fees and cltv expiry delta are missing")
  object TrampolineLegacyAmountLessInvoice extends IllegalArgumentException("cannot pay a 0-value invoice via trampoline-to-legacy (trampoline may steal funds)")
  // @formatter:on

}<|MERGE_RESOLUTION|>--- conflicted
+++ resolved
@@ -65,33 +65,14 @@
     case r: SendTrampolinePaymentRequest =>
       val paymentId = UUID.randomUUID()
       sender ! paymentId
-<<<<<<< HEAD
-      if (!r.paymentRequest.features.allowTrampoline && r.paymentRequest.amount.isEmpty) {
-        // Phoenix special case: we allow paying an amountless payment request over trampoline. It's ok because user has been warned in Phoenix.
-        log.info("trying to pay an amountless invoice over trampoline")
-      }
-      val paymentCfg = SendPaymentConfig(paymentId, paymentId, None, r.paymentRequest.paymentHash, r.trampolineNodeId, Upstream.Local(paymentId), Some(r.paymentRequest), storeInDb = true, publishEvent = true, Some(r))
-      val finalPayload = if (r.paymentRequest.features.allowMultiPart) {
-        Onion.createMultiPartPayload(r.finalAmount, r.finalAmount, r.finalExpiry(nodeParams.currentBlockHeight), r.paymentRequest.paymentSecret.get)
-      } else {
-        Onion.createSinglePartPayload(r.finalAmount, r.finalExpiry(nodeParams.currentBlockHeight), r.paymentRequest.paymentSecret)
-      }
-      val trampolineRoute = Seq(
-        NodeHop(nodeParams.nodeId, r.trampolineNodeId, nodeParams.expiryDeltaBlocks, 0 msat),
-        NodeHop(r.trampolineNodeId, r.paymentRequest.nodeId, r.trampolineExpiryDelta, r.trampolineFees) // for now we only use a single trampoline hop
-      )
-      // We assume that the trampoline node supports multi-part payments (it should).
-      val (trampolineAmount, trampolineExpiry, trampolineOnion) = if (r.paymentRequest.features.allowTrampoline) {
-        OutgoingPacket.buildPacket(Sphinx.TrampolinePacket)(r.paymentRequest.paymentHash, trampolineRoute, finalPayload)
-      } else {
-        OutgoingPacket.buildTrampolineToLegacyPacket(r.paymentRequest, trampolineRoute, finalPayload)
-=======
       r.trampolineAttempts match {
         case Nil =>
           sender ! PaymentFailed(paymentId, r.paymentHash, LocalFailure(TrampolineFeesMissing) :: Nil)
-        case _ if !r.paymentRequest.features.allowTrampoline && r.paymentRequest.amount.isEmpty =>
-          sender ! PaymentFailed(paymentId, r.paymentHash, LocalFailure(TrampolineLegacyAmountLessInvoice) :: Nil)
         case (trampolineFees, trampolineExpiryDelta) :: remainingAttempts =>
+          if (!r.paymentRequest.features.allowTrampoline && r.paymentRequest.amount.isEmpty) {
+            // Phoenix special case: we allow paying an amountless payment request over trampoline. It's ok because user has been warned in Phoenix.
+            log.info("trying to pay an amountless invoice over trampoline")
+          }
           log.info(s"sending trampoline payment with trampoline fees=$trampolineFees and expiry delta=$trampolineExpiryDelta")
           sendTrampolinePayment(paymentId, r, trampolineFees, trampolineExpiryDelta)
           context become main(pending + (paymentId -> PendingPayment(sender, remainingAttempts, r)))
@@ -141,11 +122,7 @@
           }
         case _ =>
           sender ! PaymentFailed(paymentId, r.paymentHash, LocalFailure(new IllegalArgumentException(s"unsupported number of trampoline nodes: ${r.trampolineNodes}")) :: Nil)
->>>>>>> 74c4706a
       }
-      // We generate a random secret for this payment to avoid leaking the invoice secret to the first trampoline node.
-      val trampolineSecret = randomBytes32
-      spawnMultiPartPaymentFsm(paymentCfg) forward SendMultiPartPayment(r.paymentRequest.paymentHash, trampolineSecret, r.trampolineNodeId, trampolineAmount, trampolineExpiry, 1, r.paymentRequest.routingInfo, r.routeParams, Seq(OnionTlv.TrampolineOnion(trampolineOnion.packet)))
   }
 
   def spawnPaymentFsm(paymentCfg: SendPaymentConfig): ActorRef = context.actorOf(PaymentLifecycle.props(nodeParams, paymentCfg, router, register))
@@ -188,16 +165,6 @@
   case class PendingPayment(sender: ActorRef, remainingAttempts: Seq[(MilliSatoshi, CltvExpiryDelta)], r: SendTrampolinePaymentRequest)
 
   /**
-<<<<<<< HEAD
-    * We temporarily let the caller decide to use Trampoline (instead of a normal payment) and set the fees/cltv.
-    * It's the caller's responsibility to retry with a higher fee/cltv on certain failures.
-    * Once we have trampoline fee estimation built into the router, the decision to use Trampoline or not should be done
-    * automatically by the router instead of the caller.
-    * TODO: @t-bast: remove this message once full Trampoline is implemented.
-    */
-  case class SendTrampolinePaymentRequest(finalAmount: MilliSatoshi,
-                                          trampolineFees: MilliSatoshi,
-=======
    * We temporarily let the caller decide to use Trampoline (instead of a normal payment) and set the fees/cltv.
    * Once we have trampoline fee estimation built into the router, the decision to use Trampoline or not should be done
    * automatically by the router instead of the caller.
@@ -213,7 +180,6 @@
    * @param routeParams        (optional) parameters to fine-tune the routing algorithm.
    */
   case class SendTrampolinePaymentRequest(recipientAmount: MilliSatoshi,
->>>>>>> 74c4706a
                                           paymentRequest: PaymentRequest,
                                           trampolineNodeId: PublicKey,
                                           trampolineAttempts: Seq[(MilliSatoshi, CltvExpiryDelta)],
