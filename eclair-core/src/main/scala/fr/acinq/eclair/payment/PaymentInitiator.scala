/*
 * Copyright 2019 ACINQ SAS
 *
 * Licensed under the Apache License, Version 2.0 (the "License");
 * you may not use this file except in compliance with the License.
 * You may obtain a copy of the License at
 *
 *     http://www.apache.org/licenses/LICENSE-2.0
 *
 * Unless required by applicable law or agreed to in writing, software
 * distributed under the License is distributed on an "AS IS" BASIS,
 * WITHOUT WARRANTIES OR CONDITIONS OF ANY KIND, either express or implied.
 * See the License for the specific language governing permissions and
 * limitations under the License.
 */

package fr.acinq.eclair.payment

import java.util.UUID
import akka.actor.{Actor, ActorLogging, ActorRef, Props}
import fr.acinq.eclair.NodeParams
<<<<<<< HEAD
import fr.acinq.eclair.payment.PaymentLifecycle.SendPayment
=======
import fr.acinq.eclair.payment.PaymentLifecycle.GenericSendPayment
>>>>>>> 92e2d21e

/**
  * Created by PM on 29/08/2016.
  */
class PaymentInitiator(nodeParams: NodeParams, router: ActorRef, register: ActorRef) extends Actor with ActorLogging {

  override def receive: Receive = {
<<<<<<< HEAD
    case c: SendPayment =>
=======
    case c: GenericSendPayment =>
>>>>>>> 92e2d21e
      val paymentId = UUID.randomUUID()
      val payFsm = context.actorOf(PaymentLifecycle.props(nodeParams, paymentId, router, register))
      payFsm forward c
      sender ! paymentId
  }

}

object PaymentInitiator {
  def props(nodeParams: NodeParams, router: ActorRef, register: ActorRef) = Props(classOf[PaymentInitiator], nodeParams, router, register)
}<|MERGE_RESOLUTION|>--- conflicted
+++ resolved
@@ -19,11 +19,7 @@
 import java.util.UUID
 import akka.actor.{Actor, ActorLogging, ActorRef, Props}
 import fr.acinq.eclair.NodeParams
-<<<<<<< HEAD
-import fr.acinq.eclair.payment.PaymentLifecycle.SendPayment
-=======
 import fr.acinq.eclair.payment.PaymentLifecycle.GenericSendPayment
->>>>>>> 92e2d21e
 
 /**
   * Created by PM on 29/08/2016.
@@ -31,11 +27,7 @@
 class PaymentInitiator(nodeParams: NodeParams, router: ActorRef, register: ActorRef) extends Actor with ActorLogging {
 
   override def receive: Receive = {
-<<<<<<< HEAD
-    case c: SendPayment =>
-=======
     case c: GenericSendPayment =>
->>>>>>> 92e2d21e
       val paymentId = UUID.randomUUID()
       val payFsm = context.actorOf(PaymentLifecycle.props(nodeParams, paymentId, router, register))
       payFsm forward c
