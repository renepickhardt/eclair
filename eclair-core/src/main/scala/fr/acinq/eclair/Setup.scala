--- conflicted
+++ resolved
@@ -27,7 +27,7 @@
 import akka.util.Timeout
 import com.softwaremill.sttp.okhttp.OkHttpFutureBackend
 import com.typesafe.config.{Config, ConfigFactory}
-import fr.acinq.bitcoin.Block
+import fr.acinq.bitcoin.{Block, ByteVector32}
 import fr.acinq.eclair.NodeParams.ELECTRUM
 import fr.acinq.eclair.blockchain.electrum.ElectrumClient.SSL
 import fr.acinq.eclair.blockchain.electrum.ElectrumClientPool.ElectrumServerAddress
@@ -42,7 +42,7 @@
 import fr.acinq.eclair.payment.Auditor
 import fr.acinq.eclair.payment.receive.PaymentHandler
 import fr.acinq.eclair.payment.relay.{CommandBuffer, Relayer}
-import fr.acinq.eclair.payment.send.PaymentInitiator
+import fr.acinq.eclair.payment.send.{Autoprobe, PaymentInitiator}
 import fr.acinq.eclair.router._
 import grizzled.slf4j.Logging
 import scodec.bits.ByteVector
@@ -215,14 +215,7 @@
           case _ => ???
         }
       }
-<<<<<<< HEAD
-
-      _ = wallet.getFinalAddress.map {
-        case address => logger.info(s"initial wallet address=$address")
-      }
-=======
       _ = wallet.getFinalAddress.map(address => logger.info(s"initial wallet address=$address"))
->>>>>>> d77e9664
       // do not change the name of this actor. it is used in the configuration to specify a custom bounded mailbox
 
       backupHandler = if (config.getBoolean("enable-db-backup")) {
@@ -244,7 +237,7 @@
       // Before initializing the switchboard (which re-connects us to the network) and the user-facing parts of the system,
       // we want to make sure the handler for post-restart broken HTLCs has finished initializing.
       _ <- postRestartCleanUpInitialized.future
-      switchboard = system.actorOf(SimpleSupervisor.props(Switchboard.props(nodeParams, watcher, relayer, wallet), "switchboard", SupervisorStrategy.Resume))
+      switchboard = system.actorOf(SimpleSupervisor.props(Switchboard.props(nodeParams, watcher, relayer, paymentHandler, wallet), "switchboard", SupervisorStrategy.Resume))
       clientSpawner = system.actorOf(SimpleSupervisor.props(ClientSpawner.props(nodeParams, switchboard, router), "client-spawner", SupervisorStrategy.Restart))
       paymentInitiator = system.actorOf(SimpleSupervisor.props(PaymentInitiator.props(nodeParams, router, relayer, register), "payment-initiator", SupervisorStrategy.Restart))
 
