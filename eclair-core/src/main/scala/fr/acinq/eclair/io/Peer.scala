--- conflicted
+++ resolved
@@ -25,14 +25,9 @@
   startWith(DISCONNECTED, DisconnectedData(address_opt = previousKnownAddress, channels = storedChannels.map { state =>
     val channel = spawnChannel(nodeParams, context.system.deadLetters)
     channel ! INPUT_RESTORED(state)
-<<<<<<< HEAD
-    HotChannel(FinalChannelId(state.channelId), channel)
-  }.toSeq, attempts = 0))
-  setTimer(RECONNECT_TIMER, Reconnect, 1 second, repeat = false)
-=======
     FinalChannelId(state.channelId) -> channel
   }.toMap, attempts = 0))
->>>>>>> fe5416d2
+  setTimer(RECONNECT_TIMER, Reconnect, 1 second, repeat = false)
 
   when(DISCONNECTED) {
     case Event(Peer.Connect(NodeURI(_, address)), _) =>
