/*
 * Copyright 2019 ACINQ SAS
 *
 * Licensed under the Apache License, Version 2.0 (the "License");
 * you may not use this file except in compliance with the License.
 * You may obtain a copy of the License at
 *
 *     http://www.apache.org/licenses/LICENSE-2.0
 *
 * Unless required by applicable law or agreed to in writing, software
 * distributed under the License is distributed on an "AS IS" BASIS,
 * WITHOUT WARRANTIES OR CONDITIONS OF ANY KIND, either express or implied.
 * See the License for the specific language governing permissions and
 * limitations under the License.
 */

package fr.acinq.eclair.db.sqlite

<<<<<<< HEAD
import java.sql.{Connection, PreparedStatement, ResultSet, Statement}
import java.util.UUID
=======
import java.sql.{Connection, Statement}
>>>>>>> b63c4aa5

import fr.acinq.eclair.db.jdbc.JdbcUtils

object SqliteUtils extends JdbcUtils {

  /**
   * Several logical databases (channels, network, peers) may be stored in the same physical sqlite database.
   * We keep track of their respective version using a dedicated table. The version entry will be created if
   * there is none but will never be updated here (use setVersion to do that).
   */
  def getVersion(statement: Statement, db_name: String, currentVersion: Int): Int = {
    statement.executeUpdate("CREATE TABLE IF NOT EXISTS versions (db_name TEXT NOT NULL PRIMARY KEY, version INTEGER NOT NULL)")
    // if there was no version for the current db, then insert the current version
    statement.executeUpdate(s"INSERT OR IGNORE INTO versions VALUES ('$db_name', $currentVersion)")
    // if there was a previous version installed, this will return a different value from current version
    val res = statement.executeQuery(s"SELECT version FROM versions WHERE db_name='$db_name'")
    res.getInt("version")
  }

  /**
   * Updates the version for a particular logical database, it will overwrite the previous version.
   */
  def setVersion(statement: Statement, db_name: String, newVersion: Int) = {
    statement.executeUpdate("CREATE TABLE IF NOT EXISTS versions (db_name TEXT NOT NULL PRIMARY KEY, version INTEGER NOT NULL)")
    // overwrite the existing version
    statement.executeUpdate(s"UPDATE versions SET version=$newVersion WHERE db_name='$db_name'")
  }

  /**
<<<<<<< HEAD
   * This helper assumes that there is a "data" column available, decodable with the provided codec
   *
   * TODO: we should use an scala.Iterator instead
   */
  def codecSequence[T](rs: ResultSet, codec: Codec[T]): Seq[T] = {
    var q: Queue[T] = Queue()
    while (rs.next()) {
      q = q :+ codec.decode(BitVector(rs.getBytes("data"))).require.value
    }
    q
  }

  /**
    * This helper uses the proper way to set a nullable value.
    * It is used on Android only
    *
    * @param statement
    * @param parameterIndex
    * @param value_opt
    */
  def setNullableLong(statement: PreparedStatement, parameterIndex: Int, value_opt: Option[Long]) = {
    value_opt match {
      case Some(value) => statement.setLong(parameterIndex, value)
      case None => statement.setNull(parameterIndex, java.sql.Types.INTEGER)
    }
  }

  /**
=======
>>>>>>> b63c4aa5
   * Obtain an exclusive lock on a sqlite database. This is useful when we want to make sure that only one process
   * accesses the database file (see https://www.sqlite.org/pragma.html).
   *
   * The lock will be kept until the database is closed, or if the locking mode is explicitly reset.
   */
  def obtainExclusiveLock(sqlite: Connection) = synchronized {
    val statement = sqlite.createStatement()
    statement.execute("PRAGMA locking_mode = EXCLUSIVE")
    // we have to make a write to actually obtain the lock
    statement.executeUpdate("CREATE TABLE IF NOT EXISTS dummy_table_for_locking (a INTEGER NOT NULL)")
    statement.executeUpdate("INSERT INTO dummy_table_for_locking VALUES (42)")
  }

}<|MERGE_RESOLUTION|>--- conflicted
+++ resolved
@@ -16,12 +16,7 @@
 
 package fr.acinq.eclair.db.sqlite
 
-<<<<<<< HEAD
-import java.sql.{Connection, PreparedStatement, ResultSet, Statement}
-import java.util.UUID
-=======
 import java.sql.{Connection, Statement}
->>>>>>> b63c4aa5
 
 import fr.acinq.eclair.db.jdbc.JdbcUtils
 
@@ -51,37 +46,6 @@
   }
 
   /**
-<<<<<<< HEAD
-   * This helper assumes that there is a "data" column available, decodable with the provided codec
-   *
-   * TODO: we should use an scala.Iterator instead
-   */
-  def codecSequence[T](rs: ResultSet, codec: Codec[T]): Seq[T] = {
-    var q: Queue[T] = Queue()
-    while (rs.next()) {
-      q = q :+ codec.decode(BitVector(rs.getBytes("data"))).require.value
-    }
-    q
-  }
-
-  /**
-    * This helper uses the proper way to set a nullable value.
-    * It is used on Android only
-    *
-    * @param statement
-    * @param parameterIndex
-    * @param value_opt
-    */
-  def setNullableLong(statement: PreparedStatement, parameterIndex: Int, value_opt: Option[Long]) = {
-    value_opt match {
-      case Some(value) => statement.setLong(parameterIndex, value)
-      case None => statement.setNull(parameterIndex, java.sql.Types.INTEGER)
-    }
-  }
-
-  /**
-=======
->>>>>>> b63c4aa5
    * Obtain an exclusive lock on a sqlite database. This is useful when we want to make sure that only one process
    * accesses the database file (see https://www.sqlite.org/pragma.html).
    *
