/*
 * Copyright 2019 ACINQ SAS
 *
 * Licensed under the Apache License, Version 2.0 (the "License");
 * you may not use this file except in compliance with the License.
 * You may obtain a copy of the License at
 *
 *     http://www.apache.org/licenses/LICENSE-2.0
 *
 * Unless required by applicable law or agreed to in writing, software
 * distributed under the License is distributed on an "AS IS" BASIS,
 * WITHOUT WARRANTIES OR CONDITIONS OF ANY KIND, either express or implied.
 * See the License for the specific language governing permissions and
 * limitations under the License.
 */

package fr.acinq.eclair.wire

import java.net.{Inet4Address, Inet6Address, InetAddress, InetSocketAddress}
import java.nio.charset.StandardCharsets

import com.google.common.base.Charsets
import fr.acinq.bitcoin.Crypto.{PrivateKey, PublicKey}
import fr.acinq.bitcoin.{ByteVector32, ByteVector64, Satoshi}
import fr.acinq.eclair.router.Announcements
import fr.acinq.eclair.{CltvExpiry, CltvExpiryDelta, MilliSatoshi, ShortChannelId, UInt64}
import scodec.bits.ByteVector

import scala.util.Try

/**
 * Created by PM on 15/11/2016.
 */

// @formatter:off
sealed trait LightningMessage
sealed trait SetupMessage extends LightningMessage
sealed trait ChannelMessage extends LightningMessage
sealed trait HtlcMessage extends LightningMessage
sealed trait RoutingMessage extends LightningMessage
sealed trait HasTimestamp extends LightningMessage { def timestamp: Long }
sealed trait HasTemporaryChannelId extends LightningMessage { def temporaryChannelId: ByteVector32 } // <- not in the spec
sealed trait HasChannelId extends LightningMessage { def channelId: ByteVector32 } // <- not in the spec
sealed trait HasChainHash extends LightningMessage { def chainHash: ByteVector32 } // <- not in the spec
sealed trait UpdateMessage extends HtlcMessage // <- not in the spec
// @formatter:on

case class Init(features: ByteVector, tlvs: TlvStream[InitTlv] = TlvStream.empty) extends SetupMessage {
  val networks = tlvs.get[InitTlv.Networks].map(_.chainHashes).getOrElse(Nil)
}

case class Error(channelId: ByteVector32, data: ByteVector) extends SetupMessage with HasChannelId {
  def toAscii: String = if (fr.acinq.eclair.isAsciiPrintable(data)) new String(data.toArray, StandardCharsets.US_ASCII) else "n/a"
}

object Error {
  def apply(channelId: ByteVector32, msg: String): Error = Error(channelId, ByteVector.view(msg.getBytes(Charsets.US_ASCII)))
}

case class Ping(pongLength: Int, data: ByteVector) extends SetupMessage

case class Pong(data: ByteVector) extends SetupMessage

case class ChannelReestablish(channelId: ByteVector32,
                              nextLocalCommitmentNumber: Long,
                              nextRemoteRevocationNumber: Long,
                              yourLastPerCommitmentSecret: Option[PrivateKey] = None,
                              myCurrentPerCommitmentPoint: Option[PublicKey] = None,
                              channelData: Option[ByteVector] = None) extends ChannelMessage with HasChannelId

case class OpenChannel(chainHash: ByteVector32,
                       temporaryChannelId: ByteVector32,
                       fundingSatoshis: Satoshi,
                       pushMsat: MilliSatoshi,
                       dustLimitSatoshis: Satoshi,
                       maxHtlcValueInFlightMsat: UInt64, // this is not MilliSatoshi because it can exceed the total amount of MilliSatoshi
                       channelReserveSatoshis: Satoshi,
                       htlcMinimumMsat: MilliSatoshi,
                       feeratePerKw: Long,
                       toSelfDelay: CltvExpiryDelta,
                       maxAcceptedHtlcs: Int,
                       fundingPubkey: PublicKey,
                       revocationBasepoint: PublicKey,
                       paymentBasepoint: PublicKey,
                       delayedPaymentBasepoint: PublicKey,
                       htlcBasepoint: PublicKey,
                       firstPerCommitmentPoint: PublicKey,
                       channelFlags: Byte,
<<<<<<< HEAD
=======
                       upfrontShutdownScript: Option[ByteVector] = None,
>>>>>>> 74c4706a
                       tlvStream_opt: Option[TlvStream[OpenTlv]] = None) extends ChannelMessage with HasTemporaryChannelId with HasChainHash

case class AcceptChannel(temporaryChannelId: ByteVector32,
                         dustLimitSatoshis: Satoshi,
                         maxHtlcValueInFlightMsat: UInt64, // this is not MilliSatoshi because it can exceed the total amount of MilliSatoshi
                         channelReserveSatoshis: Satoshi,
                         htlcMinimumMsat: MilliSatoshi,
                         minimumDepth: Long,
                         toSelfDelay: CltvExpiryDelta,
                         maxAcceptedHtlcs: Int,
                         fundingPubkey: PublicKey,
                         revocationBasepoint: PublicKey,
                         paymentBasepoint: PublicKey,
                         delayedPaymentBasepoint: PublicKey,
                         htlcBasepoint: PublicKey,
                         firstPerCommitmentPoint: PublicKey,
                         upfrontShutdownScript: Option[ByteVector] = None) extends ChannelMessage with HasTemporaryChannelId

case class FundingCreated(temporaryChannelId: ByteVector32,
                          fundingTxid: ByteVector32,
                          fundingOutputIndex: Int,
                          signature: ByteVector64) extends ChannelMessage with HasTemporaryChannelId

case class FundingSigned(channelId: ByteVector32,
                         signature: ByteVector64,
                         channelData: Option[ByteVector] = None) extends ChannelMessage with HasChannelId

case class FundingLocked(channelId: ByteVector32,
                         nextPerCommitmentPoint: PublicKey) extends ChannelMessage with HasChannelId

case class Shutdown(channelId: ByteVector32,
                    scriptPubKey: ByteVector,
                    channelData: Option[ByteVector] = None) extends ChannelMessage with HasChannelId

case class ClosingSigned(channelId: ByteVector32,
                         feeSatoshis: Satoshi,
                         signature: ByteVector64,
                         channelData: Option[ByteVector] = None) extends ChannelMessage with HasChannelId

case class UpdateAddHtlc(channelId: ByteVector32,
                         id: Long,
                         amountMsat: MilliSatoshi,
                         paymentHash: ByteVector32,
                         cltvExpiry: CltvExpiry,
                         onionRoutingPacket: OnionRoutingPacket) extends HtlcMessage with UpdateMessage with HasChannelId

case class UpdateFulfillHtlc(channelId: ByteVector32,
                             id: Long,
                             paymentPreimage: ByteVector32) extends HtlcMessage with UpdateMessage with HasChannelId

case class UpdateFailHtlc(channelId: ByteVector32,
                          id: Long,
                          reason: ByteVector) extends HtlcMessage with UpdateMessage with HasChannelId

case class UpdateFailMalformedHtlc(channelId: ByteVector32,
                                   id: Long,
                                   onionHash: ByteVector32,
                                   failureCode: Int) extends HtlcMessage with UpdateMessage with HasChannelId

case class CommitSig(channelId: ByteVector32,
                     signature: ByteVector64,
                     htlcSignatures: List[ByteVector64],
                     channelData: Option[ByteVector] = None) extends HtlcMessage with HasChannelId

case class RevokeAndAck(channelId: ByteVector32,
                        perCommitmentSecret: PrivateKey,
                        nextPerCommitmentPoint: PublicKey,
                        channelData: Option[ByteVector] = None) extends HtlcMessage with HasChannelId

case class UpdateFee(channelId: ByteVector32,
                     feeratePerKw: Long) extends ChannelMessage with UpdateMessage with HasChannelId

case class AnnouncementSignatures(channelId: ByteVector32,
                                  shortChannelId: ShortChannelId,
                                  nodeSignature: ByteVector64,
                                  bitcoinSignature: ByteVector64) extends RoutingMessage with HasChannelId

case class ChannelAnnouncement(nodeSignature1: ByteVector64,
                               nodeSignature2: ByteVector64,
                               bitcoinSignature1: ByteVector64,
                               bitcoinSignature2: ByteVector64,
                               features: ByteVector,
                               chainHash: ByteVector32,
                               shortChannelId: ShortChannelId,
                               nodeId1: PublicKey,
                               nodeId2: PublicKey,
                               bitcoinKey1: PublicKey,
                               bitcoinKey2: PublicKey,
                               unknownFields: ByteVector = ByteVector.empty) extends RoutingMessage with HasChainHash

case class Color(r: Byte, g: Byte, b: Byte) {
  override def toString: String = f"#$r%02x$g%02x$b%02x" // to hexa s"#  ${r}%02x ${r & 0xFF}${g & 0xFF}${b & 0xFF}"
}

// @formatter:off
sealed trait NodeAddress { def socketAddress: InetSocketAddress }
sealed trait OnionAddress extends NodeAddress
object NodeAddress {
  /**
    * Creates a NodeAddress from a host and port.
    *
    * Note that non-onion hosts will be resolved.
    *
    * We don't attempt to resolve onion addresses (it will be done by the tor proxy), so we just recognize them based on
    * the .onion TLD and rely on their length to separate v2/v3.
    */
  def fromParts(host: String, port: Int): Try[NodeAddress] = Try {
    host match {
      case _ if host.endsWith(".onion") && host.length == 22 => Tor2(host.dropRight(6), port)
      case _ if host.endsWith(".onion") && host.length == 62 => Tor3(host.dropRight(6), port)
      case _  => InetAddress.getByName(host) match {
        case a: Inet4Address => IPv4(a, port)
        case a: Inet6Address => IPv6(a, port)
      }
    }
  }
}
case class IPv4(ipv4: Inet4Address, port: Int) extends NodeAddress { override def socketAddress = new InetSocketAddress(ipv4, port) }
case class IPv6(ipv6: Inet6Address, port: Int) extends NodeAddress { override def socketAddress = new InetSocketAddress(ipv6, port) }
case class Tor2(tor2: String, port: Int) extends OnionAddress { override def socketAddress = InetSocketAddress.createUnresolved(tor2 + ".onion", port) }
case class Tor3(tor3: String, port: Int) extends OnionAddress { override def socketAddress = InetSocketAddress.createUnresolved(tor3 + ".onion", port) }
// @formatter:on


case class NodeAnnouncement(signature: ByteVector64,
                            features: ByteVector,
                            timestamp: Long,
                            nodeId: PublicKey,
                            rgbColor: Color,
                            alias: String,
                            addresses: List[NodeAddress],
                            unknownFields: ByteVector = ByteVector.empty) extends RoutingMessage with HasTimestamp

case class ChannelUpdate(signature: ByteVector64,
                         chainHash: ByteVector32,
                         shortChannelId: ShortChannelId,
                         timestamp: Long,
                         messageFlags: Byte,
                         channelFlags: Byte,
                         cltvExpiryDelta: CltvExpiryDelta,
                         htlcMinimumMsat: MilliSatoshi,
                         feeBaseMsat: MilliSatoshi,
                         feeProportionalMillionths: Long,
                         htlcMaximumMsat: Option[MilliSatoshi],
                         unknownFields: ByteVector = ByteVector.empty) extends RoutingMessage with HasTimestamp with HasChainHash {
  require(((messageFlags & 1) != 0) == htlcMaximumMsat.isDefined, "htlcMaximumMsat is not consistent with messageFlags")

  def isNode1 = Announcements.isNode1(channelFlags)
}

// @formatter:off
sealed trait EncodingType
object EncodingType {
  case object UNCOMPRESSED extends EncodingType
  case object COMPRESSED_ZLIB extends EncodingType
}
// @formatter:on

case class EncodedShortChannelIds(encoding: EncodingType,
                                  array: List[ShortChannelId])

case class QueryShortChannelIds(chainHash: ByteVector32,
                                shortChannelIds: EncodedShortChannelIds,
                                tlvStream: TlvStream[QueryShortChannelIdsTlv] = TlvStream.empty) extends RoutingMessage with HasChainHash {
  val queryFlags_opt: Option[QueryShortChannelIdsTlv.EncodedQueryFlags] = tlvStream.get[QueryShortChannelIdsTlv.EncodedQueryFlags]
}

case class ReplyShortChannelIdsEnd(chainHash: ByteVector32,
                                   complete: Byte) extends RoutingMessage with HasChainHash


case class QueryChannelRange(chainHash: ByteVector32,
                             firstBlockNum: Long,
                             numberOfBlocks: Long,
                             tlvStream: TlvStream[QueryChannelRangeTlv] = TlvStream.empty) extends RoutingMessage {
  val queryFlags_opt: Option[QueryChannelRangeTlv.QueryFlags] = tlvStream.get[QueryChannelRangeTlv.QueryFlags]
}

case class ReplyChannelRange(chainHash: ByteVector32,
                             firstBlockNum: Long,
                             numberOfBlocks: Long,
                             complete: Byte,
                             shortChannelIds: EncodedShortChannelIds,
                             tlvStream: TlvStream[ReplyChannelRangeTlv] = TlvStream.empty) extends RoutingMessage {
  val timestamps_opt: Option[ReplyChannelRangeTlv.EncodedTimestamps] = tlvStream.get[ReplyChannelRangeTlv.EncodedTimestamps]

  val checksums_opt: Option[ReplyChannelRangeTlv.EncodedChecksums] = tlvStream.get[ReplyChannelRangeTlv.EncodedChecksums]
}

object ReplyChannelRange {
  def apply(chainHash: ByteVector32,
            firstBlockNum: Long,
            numberOfBlocks: Long,
            complete: Byte,
            shortChannelIds: EncodedShortChannelIds,
            timestamps: Option[ReplyChannelRangeTlv.EncodedTimestamps],
            checksums: Option[ReplyChannelRangeTlv.EncodedChecksums]) = {
    timestamps.foreach(ts => require(ts.timestamps.length == shortChannelIds.array.length))
    checksums.foreach(cs => require(cs.checksums.length == shortChannelIds.array.length))
    new ReplyChannelRange(chainHash, firstBlockNum, numberOfBlocks, complete, shortChannelIds, TlvStream(timestamps.toList ::: checksums.toList))
  }
}


case class GossipTimestampFilter(chainHash: ByteVector32,
                                 firstTimestamp: Long,
                                 timestampRange: Long) extends RoutingMessage with HasChainHash

// NB: blank lines to minimize merge conflicts
case class PayToOpenRequest(chainHash: ByteVector32,
                            fundingSatoshis: Satoshi,
                            amountMsat: MilliSatoshi,
                            feeSatoshis: Satoshi,
                            paymentHash: ByteVector32
                           ) extends LightningMessage with HasChainHash

case class PayToOpenResponse(chainHash: ByteVector32,
                             paymentHash: ByteVector32,
                             paymentPreimage: ByteVector32 // preimage all-zero means we say no to the pay-to-open request
                            ) extends LightningMessage with HasChainHash
//
case class SwapInRequest(chainHash: ByteVector32) extends LightningMessage with HasChainHash

case class SwapInResponse(chainHash: ByteVector32, bitcoinAddress: String) extends LightningMessage with HasChainHash

case class SwapInPending(bitcoinAddress: String, amount: Satoshi) extends LightningMessage

case class SwapInConfirmed(bitcoinAddress: String, amount: MilliSatoshi) extends LightningMessage
//
case class SwapOutRequest(chainHash: ByteVector32,
                          amountSatoshis: Satoshi,
                          bitcoinAddress: String,
                          feeratePerKw: Long) extends LightningMessage with HasChainHash

case class SwapOutResponse(chainHash: ByteVector32,
                           amountSatoshis: Satoshi,
                           feeSatoshis: Satoshi,
                           paymentRequest: String) extends LightningMessage with HasChainHash
//

//

//<|MERGE_RESOLUTION|>--- conflicted
+++ resolved
@@ -86,10 +86,7 @@
                        htlcBasepoint: PublicKey,
                        firstPerCommitmentPoint: PublicKey,
                        channelFlags: Byte,
-<<<<<<< HEAD
-=======
                        upfrontShutdownScript: Option[ByteVector] = None,
->>>>>>> 74c4706a
                        tlvStream_opt: Option[TlvStream[OpenTlv]] = None) extends ChannelMessage with HasTemporaryChannelId with HasChainHash
 
 case class AcceptChannel(temporaryChannelId: ByteVector32,
