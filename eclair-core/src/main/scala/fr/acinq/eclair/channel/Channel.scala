--- conflicted
+++ resolved
@@ -915,17 +915,12 @@
             import d.commitments.{localParams, remoteParams}
             val fundingPubKey = keyManager.fundingPublicKey(localParams.fundingKeyPath)
             val channelAnn = Announcements.makeChannelAnnouncement(nodeParams.chainHash, localAnnSigs.shortChannelId, nodeParams.nodeId, remoteParams.nodeId, fundingPubKey.publicKey, remoteParams.fundingPubKey, localAnnSigs.nodeSignature, remoteAnnSigs.nodeSignature, localAnnSigs.bitcoinSignature, remoteAnnSigs.bitcoinSignature)
-<<<<<<< HEAD
-            // we use GOTO instead of stay because we want to fire transitions
-            goto(NORMAL) using manualTransition(NORMAL, NORMAL, d, d.copy(channelAnnouncement = Some(channelAnn))) storing()
-=======
             if (!Announcements.checkSigs(channelAnn)) {
               handleLocalError(InvalidAnnouncementSignatures(d.channelId, remoteAnnSigs), d, Some(remoteAnnSigs))
             } else {
               // we use GOTO instead of stay because we want to fire transitions
-              goto(NORMAL) using d.copy(channelAnnouncement = Some(channelAnn)) storing()
+              goto(NORMAL) using manualTransition(NORMAL, NORMAL, d, d.copy(channelAnnouncement = Some(channelAnn))) storing()
             }
->>>>>>> ff5362e4
           case Some(_) =>
             // they have sent their announcement sigs, but we already have a valid channel announcement
             // this can happen if our announcement_signatures was lost during a disconnection
@@ -1558,9 +1553,6 @@
           // we will re-enable the channel after some delay to prevent flappy updates in case the connection is unstable
           setTimer(Reconnected.toString, BroadcastChannelUpdate(Reconnected), 10 seconds, repeat = false)
 
-<<<<<<< HEAD
-          goto(NORMAL) using manualTransition(SYNCING, NORMAL, d, d.copy(commitments = commitments1)) sending sendQueue
-=======
           // We usually handle feerate updates once per block (~10 minutes), but when our remote is a mobile wallet that
           // only briefly connects and then disconnects, we may never have the opportunity to send our `update_fee`, so
           // we send it (if needed) when reconnected.
@@ -1572,8 +1564,7 @@
             }
           }
 
-          goto(NORMAL) using d.copy(commitments = commitments1) sending sendQueue
->>>>>>> ff5362e4
+          goto(NORMAL) using manualTransition(SYNCING, NORMAL, d, d.copy(commitments = commitments1)) sending sendQueue
       }
 
     case Event(c: CMD_ADD_HTLC, d: DATA_NORMAL) => handleAddDisconnected(c, d)
@@ -1703,7 +1694,6 @@
       spendLocalCurrent(d)
   }
 
-<<<<<<< HEAD
   /**
     * This is needed because of a bug in akka where onTransition event are not fired for same-state transition
     */
@@ -1723,38 +1713,6 @@
         send(d2.channelUpdate)
       case _ => ()
     }
-=======
-  onTransition {
-    case WAIT_FOR_INIT_INTERNAL -> WAIT_FOR_INIT_INTERNAL => () // called at channel initialization
-    case state -> nextState =>
-      if (state != nextState) {
-        context.system.eventStream.publish(ChannelStateChanged(self, peer, remoteNodeId, state, nextState, nextStateData))
-      }
-      if (nextState == CLOSED) {
-        // channel is closed, scheduling this actor for self destruction
-        context.system.scheduler.scheduleOnce(10 seconds, self, Symbol("shutdown"))
-      }
-      if (nextState == OFFLINE) {
-        // we can cancel the timer, we are not expecting anything when disconnected
-        cancelTimer(RevocationTimeout.toString)
-      }
-
-      // if channel is private, we send the channel_update directly to remote
-      // they need it "to learn the other end's forwarding parameters" (BOLT 7)
-      (state, nextState, stateData, nextStateData) match {
-        case (_, _, d1: DATA_NORMAL, d2: DATA_NORMAL) if !d1.commitments.announceChannel && !d1.buried && d2.buried =>
-          // for a private channel, when the tx was just buried we need to send the channel_update to our peer (even if it didn't change)
-          send(d2.channelUpdate)
-        case (SYNCING, NORMAL, d1: DATA_NORMAL, d2: DATA_NORMAL) if !d1.commitments.announceChannel && d2.buried =>
-          // otherwise if we're coming back online, we rebroadcast the latest channel_update
-          // this makes sure that if the channel_update was missed, we have a chance to re-send it
-          send(d2.channelUpdate)
-        case (_, _, d1: DATA_NORMAL, d2: DATA_NORMAL) if !d1.commitments.announceChannel && d1.channelUpdate != d2.channelUpdate && d2.buried =>
-          // otherwise, we only send it when it is different, and tx is already buried
-          send(d2.channelUpdate)
-        case _ => ()
-      }
->>>>>>> ff5362e4
 
       (state, nextState, stateData, nextStateData) match {
         // ORDER MATTERS!
@@ -1790,7 +1748,7 @@
       }
       if (nextState == CLOSED) {
         // channel is closed, scheduling this actor for self destruction
-        context.system.scheduler.scheduleOnce(10 seconds, self, 'shutdown)
+        context.system.scheduler.scheduleOnce(10 seconds, self, Symbol("shutdown"))
       }
 
       if (nextState == OFFLINE) {
